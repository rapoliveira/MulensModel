"""
Class and script for fitting microlensing model using MulensModel.
All the settings are read from a YAML file.
"""
import sys
from os import path, sep
import tempfile
import shutil
import warnings
import math
import numpy as np
from scipy.interpolate import interp1d
from matplotlib import pyplot as plt
from matplotlib import gridspec, rc, rcParams, rcParamsDefault
from matplotlib.backends.backend_pdf import PdfPages

import_failed = set()
try:
    import yaml
except Exception:
    import_failed.add("yaml")
try:
    import emcee
except Exception:
    import_failed.add("emcee")
try:
    import corner
except Exception:
    import_failed.add("corner")
try:
    from pymultinest.run import run as mn_run
    from pymultinest.analyse import Analyzer
except Exception:
    import_failed.add("pymultinest")

try:
    import MulensModel as mm
except Exception:
    raise ImportError('\nYou have to install MulensModel first!\n')

<<<<<<< HEAD
__version__ = '0.30.0'
=======
__version__ = '0.29.3'
>>>>>>> 9d112bd1


class UlensModelFit(object):
    """
    Class for fitting microlensing model using *MulensModel* package.

    Parameters :
        photometry_files: *list* or *str*
            List of datasets. It can be either a *str* (then just gives
            a name of one file that is read) or a *list*. For *list* each
            element is either a *str* (then just gives the name of the file)
            or a *dict*, which allows more options to be passed, e.g.,

            .. code-block:: python

              [{'file_name': 'data_1.dat', 'phot_fmt': 'mag'}]

            or

            .. code-block:: python

              [{'file_name': 'data_1.dat'}, 'data_2.dat']

            Currently, keyword ``'add_2450000'`` is turned on by default.

        starting_parameters: *dict*
            Starting values of the parameters.
            It also indicates the EMCEE fitting mode.

            Keys of this *dict* are microlensing parameters recognized by
            *MulensModel* and values are *str*. First word indicates
            the distribution (allowed: ``gauss``, ``uniform``, and
            ``log-uniform``) and is followed by its parameters.
            For ``uniform`` and ``log-uniform`` these parameters are lower
            and upper limit.
            For ``gauss`` these parameters are mean and sigma of
            the distribution. For example:

            .. code-block:: python

              {
                  't_0': 'gauss 2455703. 0.01',
                  'u_0': 'uniform 0.001 1.',
                  't_E': 'gauss 20. 5.'
              }

        prior_limits: *dict*
            Upper and lower limits of parameters.
            It also indicates the pyMultiNest fitting mode.

            Keys are MulensModel parameters and values are lists of two floats
            each (alternatively a string giving 2 floats can be provided - see
            example below). Currently, no informative priors are allowed for
            pyMultiNest fitting. Example input:

            .. code-block:: python

              {
                  't_0': [2455379.4, 2455379.76]
                  'u_0': [0.46, 0.65]
                  't_E': "16. 19.6"
              }

        model: *dict*
            Additional settings for *MulensModel.Model*. Accepted keys:

            ``'coords'`` - event coordinates,

            ``'methods'`` - methods used for magnification calculation,

            ``'methods source 1'`` - methods used for magnification calculation
            for the first source in binary source models,

            ``'methods source 2'`` - methods used for magnification calculation
            for the second source in binary source models,

            ``'default method'`` - default magnification calculation method,

            ``'limb darkening u'`` - specifies a *dict* that gives limb
            darkening coefficients in "u" convention, e.g.,
            {'I': 0.4, 'V': 0.5}; note that for plotting the best model we use
            the LD coefficient same as for the first dataset,

            ``'parameters'`` and ``'values'`` - used to plot specific model.

        fixed_parameters: *dict*
            Provide parameters that will be kept fixed during the fitting
            process. This option is often used to set parameter reference
            epoch, e.g., ``{'t_0_par': 2456789.}``.

        min_values: *dict*
            Minimum values of parameters that define the prior, e.g.,
            ``{'t_E': 0.}``. Note that the these are only limits of a prior.
            Functional form of priors can be defines in ``fit_constraints``.
            It works only for EMCEE fitting.

        max_values: *dict*
            Maximum values of parameters that define the prior, e.g.,
            ``{'u_0': 1.}``.
            It works only for EMCEE fitting.

        fitting_parameters: *dict*
            Parameters of the fit function. They depend on the method used -
            we discuss EMCEE and pyMultiNest below.

            First - EMCEE. The required parameter is ``n_steps``.
            You can also specify ``n_burn`` and ``n_walkers``. The ``n_burn``
            controls the length of burn-in. If not provided, it is assumed to
            be ``0.25*n_steps``. The ``n_walkers`` gives number of parallel
            walkers to be run. If not provided, it is assumed four times
            the number of parameters to be fitted.
            Other options are described below.

            The ``progress`` option (*bool* type value; default is *False*)
            controls if a progress bar is shown.

            It is possible to export posterior to a .npy file. Just provide
            the file name as ``posterior file`` parameter. You can read this
            file using ``numpy.load()``. You will get an array with a shape of
            (``n_walkers``, ``n_steps-n_burn``, ``n_parameters``). You can
            additionally add option ``posterior file fluxes`` for which
            allowed values are ``all`` and *None* (``null`` in yaml file).
            The value ``all`` means that additionally all source and blending
            fluxes will be saved (``n_parameters`` increases by two times the
            number of datasets).

            Second - pyMultiNest. There are no required parameters, but a few
            can be provided. Currently accepted ones are:

            ``basename`` (*str*) - common part of the output files produced by
            MultiNest. If you don't provide it, then the output would be
            saved to temporary files and deleted at the end.

            ``multimodal`` (*bool*) - do you want multiple modes in
            the prosterior to be detected and reported separately?

            ``n_live_points`` (*int*) - number of live points, default value
            is 400.

            ``sampling efficiency`` (*float*) - requested sampling efficiency.
            MultiNest documentation suggests 0.8 (default value) for parameter
            estimatrion and 0.3 for evidence evalutation.

            ``evidence tolerance`` (*float*) - requested tolerance of ln(Z)
            calculation; default is 0.5 and should work well in most cases.

        fit_constraints: *dict*
            Constraints on model other than minimal and maximal values.

            Currently accepted keys:

            ``'no_negative_blending_flux'`` - reject models with negative
            blending flux if *True*

            ``'negative_blending_flux_sigma_mag'`` - impose a prior that
            disfavours models with negative blending flux using gaussian prior
            for negative values; the value provided should be on the order of
            *20.*

            ``'prior'`` - specifies the priors for quantities. It's also
            a *dict*. Possible key-value pairs:

                ``'t_E': 'Mroz et al. 2017'`` - efficiency-corrected t_E
                distribution from that paper with two modifications: 1) it is
                constant for t_E < 1d, 2) it follows Mao & Paczynski (1996)
                analytical approximation (i.e., slope of -3) for t_E longer
                than probed by Mroz et al. (2017; i.e., 316 d). Note that
                Mroz et al. (2020) studied Galactic bulge.

                ``'t_E': 'Mroz et al. 2020'`` - similar to above but for
                Mroz et al. (2020), where Galactic disc outside bulge region
                was studied. Approximate slopes of 3 and -3 from
                Mao & Paczynski (1996) are used for t_E shorter and longer,
                respectively, than probed by Mroz et al. (2020).

                ``'pi_E_N': gauss mean sigma`` (same for ``'pi_E_E'``) -
                specify gaussian prior for parallax components. Parameters
                *mean* and *sigma* are floats.

            References:
              Mao & Paczynski 1996 -
              https://ui.adsabs.harvard.edu/abs/1996ApJ...473...57M/abstract
              Mroz et al. 2017 -
              https://ui.adsabs.harvard.edu/abs/2017Natur.548..183M/abstract
              Mroz et al. 2020 -
              https://ui.adsabs.harvard.edu/abs/2020ApJS..249...16M/abstract

        plots: *dict*
            Parameters of the plots to be made after the fit. Currently
            allowed keys are ``triangle``, ``trace`` (only EMCEE fitting),
            ``trajectory``, and ``best model``.
            The values are also dicts and currently accepted keys are:
            1) for ``best model``:
            ``'file'``, ``'time range'``, ``'magnitude range'``, ``'legend'``,
            and ``'rcParams'``,
            2) for ``triangle`` and ``trace``:
            ``'file'`` and ``'shift t_0'`` (*bool*, *True* is default)
            3) for ``trajectory``:
            ``'file'`` and ``'time range'`` (if not provided, then values
            from ``best model`` will be used)
            e.g.:

            .. code-block:: python

              {
                  'triangle':
                      'file': 'my_fit_triangle.png'
                  'trace':
                      'file': 'my_fit_trace_plot.png'
                      'shift t_0': False
                  'trajectory':
                      'file': 'my_trajectory.png'
                      'time range': 2456050. 2456300.
                  'best model':
                      'file': 'my_fit_best.png'
                      'time range': 2456000. 2456300.
                      'magnitude range': 15.123 13.012
                      'legend':
                          'ncol': 2
                          'loc': 'lower center'
                      'rcParams':
                          'font.size': 15
              }

            Note that 'rcParams' allows setting many matplotlib parameters.

        other_output: *dict*
            Parameters for other output. Allowed value are:

            ``'models': {'file name': NAME_OF_FILE}`` where NAME_OF_FILE is
            a *str* that gives a path to text file to which we will print all
            models and their chi^2. If ``NAME_OF_FILE`` is ``"-"``, then
            the models will be printed to standard output.

            ``'yaml output': {'file name': NAME_OF_FILE}`` where NAME_OF_FILE
            is a *str* that gives a path to YAML-format file to which
            the results will be printed
    """
    def __init__(
            self, photometry_files,
            starting_parameters=None, prior_limits=None, model=None,
            fixed_parameters=None,
            min_values=None, max_values=None, fitting_parameters=None,
            fit_constraints=None, plots=None, other_output=None
            ):
        self._check_MM_version()
        self._photometry_files = photometry_files
        self._starting_parameters = starting_parameters
        self._prior_limits = prior_limits
        self._model_parameters = model
        self._fixed_parameters = fixed_parameters
        self._min_values = min_values
        self._max_values = max_values
        self._fitting_parameters = fitting_parameters
        self._fit_constraints = fit_constraints
        self._plots = plots
        self._other_output = other_output

        self._which_task()
        self._set_default_parameters()
        if self._task == 'fit':
            self._guess_fitting_method()
            self._set_fit_parameters_unsorted()
        self._check_imports()

    def _check_MM_version(self):
        """
        Check if MulensModel is new enough
        """
        if int(mm.__version__.split('.')[0]) < 2:
            raise RuntimeError(
                "ulens_model_fit.py requires MulensModel in version "
                "at least 2.0, but you are using " + mm.__version__)

    def _which_task(self):
        """
        Check if input parameters indicate run_fit() or plot_best_model() will
        be run.
        """
        if self._starting_parameters is not None:
            fit = True
        elif self._prior_limits is not None:
            fit = True
        else:
            fit = False

        plot = False
        if self._model_parameters is not None:
            keys = set(self._model_parameters.keys())
            check = keys.intersection({'parameters', 'values'})
            if len(check) == 1:
                raise ValueError(
                    'You have to specify either both or none of ' +
                    'model["parameters"] and model["values"].')
            if len(check) == 2:
                plot = True

        if plot and fit:
            raise ValueError(
                'Too many parameters specified!\nThe starting_parameters ' +
                'indicate you want to fit, but model["parameters"] and ' +
                'model["values"] indicate you want to plot. Please decide')

        if not plot and not fit:
            if self._fixed_parameters is None:
                raise ValueError(
                    'Missing input information. Please specify parameters ' +
                    'to be plotted (model["parameters"] and ' +
                    'model["values"]) or starting_parameters to be fit.')
            else:
                plot = True

        if fit:
            self._task = 'fit'
        elif plot:
            self._task = 'plot'
            self._check_unnecessary_settings_plot()
        else:
            raise ValueError('internal error')

    def _check_unnecessary_settings_plot(self):
        """
        Make sure that there arent' too many parameters specified for:
        self._task == 'plot'
        """
        keys = ['_starting_parameters', '_min_values', '_max_values',
                '_fitting_parameters', '_prior_limits']
        for key in keys:
            if getattr(self, key) is not None:
                raise ValueError(
                    'In plotting mode you should not provide in __init__: ' +
                    key[1:])

        if self._plots is not None:
            if "triangle" in self._plots:
                raise ValueError(
                    'You cannot provide plots["triangle"] if you '
                    "don't fit")
            if "trace" in self._plots:
                raise ValueError(
                    'You cannot provide plots["trace"] if you' "don't fit")

    def _set_default_parameters(self):
        """
        set some default parameters
        """
        if self._task == 'fit':
            self._flat_priors = True  # Are priors only 0 or 1?
            self._return_fluxes = True
            self._best_model_ln_prob = -np.inf
            self._flux_names = None
            self._shift_t_0 = True
        elif self._task == 'plot':
            pass
        else:
            raise ValueError('internal error - task ' + str(self._task))
        self._print_model = False
        self._yaml_results = False

    def _guess_fitting_method(self):
        """
        guess what is the fitting method based on parameters provided
        """
        method = None
        if self._starting_parameters is not None:
            method = "EMCEE"
        if self._prior_limits is not None:
            if method is not None:
                raise ValueError(
                    "Both starting_parameters and prior_limits were defined "
                    "which makes impossible to choose the fitting method. "
                    "These settings indicate EMCEE and pyMultiNest "
                    "rescpectively, and cannot be both set.")
            method = "MultiNest"
        if method is None:
            raise ValueError(
                "No fitting method chosen. You can chose either 'EMCEE' or "
                "'pyMultiNest' and you do it by providing "
                "starting_parameters or prior_limits, respectively.")
        self._fit_method = method

    def _set_fit_parameters_unsorted(self):
        """
        Find what are the fitted parameters. It will be sorted later.
        """
        if self._fit_method == "EMCEE":
            unsorted_keys = self._starting_parameters.keys()
        elif self._fit_method == "MultiNest":
            unsorted_keys = self._prior_limits.keys()
        else:
            raise ValueError('unexpected method error')
        self._fit_parameters_unsorted = list(unsorted_keys)
        self._n_fit_parameters = len(self._fit_parameters_unsorted)

    def _check_imports(self):
        """
        check if all the required packages are imported
        """
        required_packages = set()

        if self._task == 'fit':
            if self._fit_method == 'EMCEE':
                required_packages.add('emcee')
            elif self._fit_method == "MultiNest":
                required_packages.add('pymultinest')
            if self._plots is not None and 'triangle' in self._plots:
                required_packages.add('corner')

        failed = import_failed.intersection(required_packages)

        if len(failed) > 0:
            message = (
                'Some of the required packages could not be imported:\n' +
                " ".join(failed))
            if "corner" in failed:
                message += (
                    "\nFor corner package it's enough that you run:\nwget " +
                    "https://raw.githubusercontent.com/dfm/corner.py/" +
                    "v2.0.0/corner/corner.py")
            raise ImportError(message)

    def run_fit(self):
        """
        Run the fit, print the output, and make the plots.

        This function does not accept any parameters. All the settings
        are passed via __init__().
        """
        if self._task != "fit":
            raise ValueError('wrong settings to run .run_fit()')

        self._check_plots_parameters()
        self._check_model_parameters()
        self._check_other_fit_parameters()
        self._parse_other_output_parameters()
        self._get_datasets()
        self._get_parameters_ordered()
        self._get_parameters_latex()
        self._parse_fitting_parameters()
        self._set_prior_limits()
        self._parse_fit_constraints()
        if self._fit_method == "EMCEE":
            self._parse_starting_parameters()
        self._check_fixed_parameters()
        self._make_model_and_event()
        if self._fit_method == "EMCEE":
            self._generate_random_parameters()
        self._setup_fit()
        self._run_fit()
        self._finish_fit()
        self._parse_results()
        self._make_plots()

    def plot_best_model(self):
        """
        Plot the best model.

        The parameters names and their values are taken from __init__()
        keyword ``model``, which is a *dict* and has this information in
        ``model['parameters']`` and ``model['values']``.
        """
        if self._task != "plot":
            raise ValueError('wrong settings to run .plot_best_model()')

        self._check_plots_parameters()
        self._check_model_parameters()
        self._get_datasets()
        self._check_fixed_parameters()
        self._make_model_and_event()
        self._make_plots()

    def _check_plots_parameters(self):
        """
        Check if parameters of plots make sense
        """
        allowed_keys = set(['best model', 'trajectory', 'triangle', 'trace'])

        if self._plots is None:
            self._plots = dict()
            return

        unknown = set(self._plots.keys()) - allowed_keys
        if len(unknown) > 0:
            raise ValueError(
                'Unknown plot types: {:}\n'.format(unknown) +
                'Accepted plot types are: ' + ", ".join(allowed_keys))

        for (key, value) in self._plots.items():
            if value is None:
                self._plots[key] = dict()

        if 'best model' in self._plots:
            self._check_plots_parameters_best_model()

        if 'trajectory' in self._plots:
            self._check_plots_parameters_trajectory()

        if 'triangle' in self._plots:
            self._check_plots_parameters_triangle()

        if 'trace' in self._plots:
            self._check_plots_parameters_trace()

        names = {key: value['file'] for (key, value) in self._plots.items()}
        done = {}
        for (plot_type, name) in names.items():
            if name is None:
                continue
            if name in done:
                raise ValueError(
                    "Names of output plot files cannot repeat. They repeat "
                    "for: {:} and {:}".format(done[name], plot_type))
            done[name] = plot_type

    def _check_plots_parameters_best_model(self):
        """
        Check if parameters of best model make sense
        """
        allowed = set(['file', 'time range', 'magnitude range', 'legend',
                       'rcParams', 'second Y scale'])
        unknown = set(self._plots['best model'].keys()) - allowed
        if len(unknown) > 0:
            raise ValueError(
                'Unknown settings for "best model": {:}'.format(unknown))

        self._set_time_range_for_plot('best model')

        if 'magnitude range' in self._plots['best model']:
            text = self._plots['best model']['magnitude range'].split()
            if len(text) != 2:
                raise ValueError(
                    "'magnitude range' for 'best model' should specify 2 " +
                    "values (begin and end); got: " +
                    str(self._plots['best model']['magnitude range']))
            mag_0 = float(text[0])
            mag_1 = float(text[1])
            if mag_1 > mag_0:
                raise ValueError(
                    "Incorrect 'magnitude range' for 'best model':\n" +
                    text[0] + " " + text[1])
            self._plots['best model']['magnitude range'] = [mag_0, mag_1]

        for key in ['legend', 'rcParams', 'second Y scale']:
            if key in self._plots['best model']:
                if not isinstance(self._plots['best model'][key], dict):
                    msg = ('The value of {:} (in best model setttings)'
                           'must be a dictionary, but you provided {:}')
                    args = [key, type(self._plots['best model'][key])]
                    raise TypeError(msg.format(*args))

        if 'second Y scale' in self._plots['best model']:
            self._check_plots_parameters_best_model_Y_scale()

    def _set_time_range_for_plot(self, plot_type):
        """
        set time range for best model or triangle plots
        """
        if 'time range' not in self._plots[plot_type]:
            return

        text = self._plots[plot_type]['time range'].split()
        if len(text) != 2:
            msg = ("'time range' for {:} plot should specify 2 values "
                   "(begin and end); got: {:}")
            raise ValueError(
                msg.format(plot_type, self._plots[plot_type]['time range']))
        t_0 = float(text[0])
        t_1 = float(text[1])
        if t_1 < t_0:
            raise ValueError("Incorrect 'time range' for " + plot_type +
                             "plot:\n" + text[0] + " " + text[1])
        self._plots[plot_type]['time range'] = [t_0, t_1]

    def _check_plots_parameters_best_model_Y_scale(self):
        """
        Check if parameters for second Y scale make sense.
        This function assumes that the second Y scale will be plotted.
        """
        settings = self._plots['best model']['second Y scale']
        allowed = set(['color', 'label', 'labels', 'magnifications'])
        unknown = set(settings.keys()) - allowed
        if len(unknown) > 0:
            raise ValueError(
                'Unknown settings for "second Y scale" in '
                '"best model": {:}'.format(unknown))
        if not isinstance(settings['magnifications'], list):
            raise TypeError(
                '"best model" -> "second Y scale" -> "magnifications" has to '
                'be a list, not ' + str(type(settings['magnifications'])))
        for value in settings['magnifications']:
            if not isinstance(value, (int, float)):
                raise TypeError(
                    'Wrong value in magnifications: ' + str(value))
        if 'labels' not in settings:
            settings['labels'] = [
                str(x) for x in settings['magnifications']]
        else:
            if not isinstance(settings['labels'], list):
                raise TypeError(
                    '"best model" -> "second Y scale" -> "labels" has to be '
                    'a list, not ' + str(type(settings['labels'])))
            if len(settings['labels']) != len(settings['magnifications']):
                raise ValueError(
                    'In "best model" -> "second Y scale", labels and '
                    'magnifications must be lists of the same length')

    def _check_plots_parameters_trajectory(self):
        """
        Check if parameters of trajectory plot make sense
        """
        allowed = set(['file', 'time range'])
        unknown = set(self._plots['trajectory'].keys()) - allowed
        if len(unknown) > 0:
            raise ValueError(
                'Unknown settings for "trajectory" plot: {:}'.format(unknown))

        self._set_time_range_for_plot('trajectory')

    def _check_plots_parameters_triangle(self):
        """
        Check if parameters of triangle plot make sense
        """
        allowed = set(['file', 'shift t_0'])
        unknown = set(self._plots['triangle'].keys()) - allowed
        if len(unknown) > 0:
            raise ValueError(
                'Unknown settings for "triangle" plot: {:}'.format(unknown))

        self._parse_plots_parameter_shift_t_0(self._plots['triangle'])

    def _parse_plots_parameter_shift_t_0(self, settings):
        """
        Check if 'shift t_0' is provided and parse it
        """
        if 'shift t_0' not in settings:
            return

        value = settings['shift t_0']
        if not isinstance(value, bool):
            raise TypeError(
                'For triangle and trace plots, the value of "shift t_0" key '
                'must be of bool type; you provided: ' + str(type(value)))

        self._shift_t_0 = value

    def _check_plots_parameters_trace(self):
        """
        Check if parameters of trace plot make sense
        """
        allowed = set(['file', 'shift t_0'])
        unknown = set(self._plots['trace'].keys()) - allowed
        if len(unknown) > 0:
            raise ValueError(
                'Unknown settings for "trace" plot: {:}'.format(unknown))

        if self._fit_method == "MultiNest":
            raise ValueError(
                'Trace plot cannot be requested for MultiNest fit')

        self._parse_plots_parameter_shift_t_0(self._plots['trace'])

    def _check_model_parameters(self):
        """
        Check parameters of the MulensModel.Model provided by the user
        directly.
        """
        if self._model_parameters is None:
            self._model_parameters = dict()

        allowed = {'coords', 'default method', 'methods',
                   'methods source 1', 'methods source 2',
                   'parameters', 'values', 'limb darkening u'}
        keys = set(self._model_parameters.keys())
        not_allowed = keys - allowed
        if len(not_allowed) > 0:
            raise ValueError(
                'model keyword is a dict with keys not allowed: ' +
                str(not_allowed))
        for key in {'methods', 'methods source 1', 'methods source 2'}:
            if key in self._model_parameters:
                self._model_parameters[key] = self._parse_methods(
                    self._model_parameters[key])
        check = keys.intersection({'parameters', 'values'})
        if len(check) == 1:
            raise ValueError("If you specify 'parameters' and 'values' for " +
                             "'model', then both have to be defined")
        if len(check) == 2:
            self._model_parameters['parameters'] = (
                self._model_parameters['parameters'].split())
            self._model_parameters['values'] = [
                float(x) for x in self._model_parameters['values'].split()]

        all_parameters = []
        if self._fixed_parameters is not None:
            all_parameters += list(self._fixed_parameters.keys())
        if 'parameters' in keys:
            all_parameters += self._model_parameters['parameters']
        if self._task == 'fit':
            all_parameters += self._fit_parameters_unsorted
        if 'pi_E_E' in all_parameters or 'pi_E_N' in all_parameters:
            if 'coords' not in self._model_parameters:
                raise ValueError("Parallax model requires model['coords'].")

    def _check_other_fit_parameters(self):
        """
        Check if there aren't any other inconsistenties between settings
        """
        if self._fit_method == "MultiNest":
            if self._min_values is not None or self._max_values is not None:
                raise ValueError("In MultiNest fitting you cannot set "
                                 "min_values or max_values")

    def _parse_methods(self, methods):
        """
        check if odd elements are floats and parse them
        """
        if isinstance(methods, str):
            _enumerate = enumerate(methods.split())
        elif isinstance(methods, list):
            _enumerate = enumerate(methods)
        else:
            raise TypeError(
                'Wrong type of settings specifying methods used to calculate '
                'magnification ("list" or "str" expected): ' +
                str(type(methods)))

        try:
            out = [float(x) if i % 2 == 0 else x for (i, x) in _enumerate]
        except ValueError:
            raise ValueError(
                "Error in parsing floats in methods:\n" + methods)

        if len(out) < 3 or len(out) % 2 != 1:
            raise ValueError(
                "Error in parsing methods:\n" + methods)

        return out

    def _parse_other_output_parameters(self):
        """
        parse information on other output
        """
        if self._other_output is None:
            return

        for (key, value) in self._other_output.items():
            if key == 'models':
                self._parse_other_output_parameters_models(value)
            elif key == 'yaml output':
                self._parse_other_output_parameters_yaml_output(value)
            else:
                raise ValueError('Unrecognized key: ' + str(key) + "\n " +
                                 "Expected keys: models")

    def _parse_other_output_parameters_models(self, values):
        """
        parse information on "other output" -> "models"
        """
        if not isinstance(values, dict):
            raise ValueError('"models" value should also be *dict*, '
                             'got ' + str(type(values)))
        for (key, value) in values.items():
            if key == 'file name':
                self._print_model = True
                self._print_model_i = 0
                if value == '-':
                    self._print_model_file = sys.stdout
                else:
                    try:
                        self._print_model_file = open(value, 'w')
                    except Exception:
                        raise ValueError(
                            'Error while opening file ' + str(value))
            else:
                raise KeyError("Unrecognized key: " + str(key) +
                               "\nExpected keys: 'file name'.")

    def _parse_other_output_parameters_yaml_output(self, values):
        """
        parse information on "other output" -> "yaml output"
        """
        if not isinstance(values, dict):
            raise ValueError('"yaml output" value should also be *dict*, '
                             'got ' + str(type(value)))
        for (key, value) in values.items():
            if key == 'file name':
                self._yaml_results = True
                try:
                    self._yaml_results_file = open(value, 'w')
                except Exception:
                    raise ValueError('Error while opening output '
                                     'YAML file ' + str(value))
                self._yaml_kwargs = {'file': self._yaml_results_file,
                                     'flush': True}
            else:
                raise KeyError("Unrecognized key: " + str(key) +
                               "\nExpected keys: 'file name'.")

    def _get_datasets(self):
        """
        construct a list of MulensModel.MulensData objects
        """
        kwargs = {'add_2450000': True}
        if isinstance(self._photometry_files, str):
            self._photometry_files = [self._photometry_files]
        elif not isinstance(self._photometry_files, list):
            raise TypeError(
                'photometry_files should be a list or a str, but you '
                'provided ' + str(type(self._photometry_files)))
        files = [f if isinstance(f, dict) else {'file_name': f}
                 for f in self._photometry_files]
        self._datasets = []
        for file_ in files:
            try:
                dataset = mm.MulensData(**{**kwargs, **file_})
            except FileNotFoundError:
                raise FileNotFoundError(
                    'Provided file path does not exist: ' +
                    str(file_['file_name']))
            except Exception:
                print('Something went wrong while reading file ' +
                      str(file_['file_name']), file=sys.stderr)
                raise
            self._datasets.append(dataset)

    def _get_parameters_ordered(self):
        """
        Order input parameters in some logical way.
        This is useful to make sure the order of printed parameters
        is always the same.
        """
        all_fit_parameters_str = (
            't_0 u_0 t_0_1 u_0_1 t_0_2 u_0_2 t_E t_eff rho rho_1 rho_2 ' +
            't_star t_star_1 t_star_2 pi_E_N pi_E_E s q alpha ds_dt ' +
            'dalpha_dt x_caustic_in x_caustic_out t_caustic_in t_caustic_out')
        all_fit_parameters = all_fit_parameters_str.split()

        unknown = set(self._fit_parameters_unsorted) - set(all_fit_parameters)
        if len(unknown) > 0:
            raise ValueError('Unknown parameters: {:}'.format(unknown))

        indexes = [all_fit_parameters.index(p)
                   for p in self._fit_parameters_unsorted]

        self._fit_parameters = [all_fit_parameters[i] for i in indexes]

    def _get_parameters_latex(self):
        """
        change self._fit_parameters into latex parameters
        """
        conversion = dict(
            t_0='t_0', u_0='u_0',
            t_0_1='t_{0,1}', u_0_1='u_{0,1}',
            t_0_2='t_{0,2}', u_0_2='u_{0,2}', t_E='t_{\\rm E}',
            t_eff='t_{\\rm eff}', rho='\\rho', rho_1='\\rho_1',
            rho_2='\\rho_2', t_star='t_{\\star}', t_star_1='t_{\\star,1}',
            t_star_2='t_{\\star,2}', pi_E_N='\\pi_{{\\rm E},N}',
            pi_E_E='\\pi_{{\\rm E},E}', s='s', q='q', alpha='\\alpha',
            ds_dt='ds/dt', dalpha_dt='d\\alpha/dt',
            x_caustic_in='x_{\\rm caustic,in}',
            x_caustic_out='x_{\\rm caustic,out}',
            t_caustic_in='t_{\\rm caustic,in}',
            t_caustic_out='t_{\\rm caustic,out}')

        if self._shift_t_0:
            for key in ['t_0', 't_0_1', 't_0_2']:
                conversion[key] = '\\Delta ' + conversion[key]

        self._fit_parameters_latex = [
            ('$' + conversion[key] + '$') for key in self._fit_parameters]

    def _parse_fitting_parameters(self):
        """
        run some checks on self._fitting_parameters to make sure that
        the fit can be run
        """
        if self._fit_method == 'EMCEE':
            self._parse_fitting_parameters_EMCEE()
            self._get_n_walkers()
        elif self._fit_method == 'MultiNest':
            self._parse_fitting_parameters_MultiNest()
        else:
            raise ValueError('internal inconsistency')

    def _parse_fitting_parameters_EMCEE(self):
        """
        make sure EMCEE fitting parameters are properly defined
        """
        settings = self._fitting_parameters

        ints_required = ['n_steps']
        required = ints_required

        bools = ['progress']
        ints = ['n_walkers', 'n_burn']
        strings = ['posterior file', 'posterior file fluxes']
        allowed = bools + ints + strings

        self._check_required_and_allowed_parameters(required, allowed)
        self._check_parameters_types(settings, bools=bools,
                                     ints=ints+ints_required, strings=strings)

        self._kwargs_EMCEE = {'initial_state': None,  # It will be set later.
                              'nsteps': self._fitting_parameters['n_steps'],
                              'progress': False}

        if 'progress' in settings:
            self._kwargs_EMCEE['progress'] = settings['progress']

        if 'n_burn' in settings:
            if settings['n_burn'] >= settings['n_steps']:
                raise ValueError('You cannot set n_burn >= n_steps.')
        else:
            settings['n_burn'] = int(0.25*self._fitting_parameters['n_steps'])

        if 'posterior file' not in settings:
            self._posterior_file_name = None
            if 'posterior file fluxes' in settings:
                raise ValueError('You cannot set "posterior file fluxes" ' +
                                 'without setting "posterior file"')
        else:
            name = settings['posterior file']
            if name[-4:] != '.npy':
                raise ValueError('"posterior file" must end in ".npy", ' +
                                 'got: ' + name)
            if path.exists(name):
                if path.isfile(name):
                    msg = "Exisiting file " + name + " will be overwritten"
                    warnings.warn(msg)
                else:
                    raise ValueError("The path provided for posterior (" +
                                     name + ") exsists and is a directory")
            self._posterior_file_name = name[:-4]
            self._posterior_file_fluxes = None

        if 'posterior file fluxes' in settings:
            fluxes_allowed = ['all', None]
            if settings['posterior file fluxes'] not in fluxes_allowed:
                raise ValueError('Unrecognized "posterior file fluxes": ' +
                                 settings['posterior file fluxes'])
            self._posterior_file_fluxes = settings['posterior file fluxes']

    def _check_required_and_allowed_parameters(self, required, allowed):
        """
        Check if required parameters are provided and there aren't parameters
        that shouldn't be defined.
        """
        settings = self._fitting_parameters
        if settings is None:
            settings = dict()
        full = required + allowed

        for required_ in required:
            if required_ not in settings:
                raise ValueError('EMCEE method requires fitting parameter: ' +
                                 required_)

        if len(set(settings.keys()) - set(full)) > 0:
            raise ValueError('Unexpected fitting parameters: ' +
                             str(set(settings.keys()) - set(full)))

    def _check_parameters_types(self, settings, bools=None,
                                ints=None, floats=None, strings=None):
        """
        Check if the settings have right type.
        For floats we accept ints as well.
        """
        if bools is None:
            bools = []
        if ints is None:
            ints = []
        if floats is None:
            floats = []
        if strings is None:
            strings = []

        fmt = "For key {:} the expected type is {:}, but got {:}"
        for (key, value) in settings.items():
            if key in bools:
                if not isinstance(value, bool):
                    raise TypeError(
                        fmt.format(key, "bool", str(type(value))))
            elif key in ints:
                if not isinstance(value, int):
                    raise TypeError(
                        fmt.format(key, "int", str(type(value))))
            elif key in floats:
                if not isinstance(value, (float, int)):
                    raise TypeError(
                        fmt.format(key, "float", str(type(value))))
            elif key in strings:
                if not isinstance(value, str):
                    raise TypeError(
                        fmt.format(key, "string", str(type(value))))
            else:
                raise ValueError(
                    "internal bug - no type for key " + key + " specified")

    def _get_n_walkers(self):
        """
        Guess how many walkers (and hence starting values) there will be.
        EMCEE fitting only.
        """
        if self._fit_method != 'EMCEE':
            raise ValueError('internal bug')

        if 'n_walkers' in self._fitting_parameters:
            self._n_walkers = self._fitting_parameters['n_walkers']
        else:
            self._n_walkers = 4 * len(self._starting_parameters)

    def _parse_fitting_parameters_MultiNest(self):
        """
        make sure MultiNest fitting parameters are properly defined
        """
        self._kwargs_MultiNest = dict()

        settings = self._fitting_parameters
        if settings is None:
            settings = dict()

        required = []
        bools = ['multimodal']
        ints = ['n_live_points']
        strings = ['basename']
        floats = ['sampling efficiency', 'evidence tolerance']
        allowed = strings + bools + ints + floats

        self._check_required_and_allowed_parameters(required, allowed)
        self._check_parameters_types(settings, bools, ints, floats, strings)

        self._kwargs_MultiNest['multimodal'] = False

        keys = {"basename": "outputfiles_basename",
                "sampling efficiency": "sampling_efficiency",
                "evidence tolerance": "evidence_tolerance"}
        same_keys = ["multimodal", "n_live_points"]
        keys = {**keys, **{key: key for key in same_keys}}

        self._set_dict_safetly(self._kwargs_MultiNest, settings, keys)

        self._kwargs_MultiNest['importance_nested_sampling'] = (
            not self._kwargs_MultiNest['multimodal'])
        self._MN_temporary_files = False
        if 'basename' not in settings:
            print("No base for MultiNest output provided.")
            self._kwargs_MultiNest['outputfiles_basename'] = (
                tempfile.mkdtemp('_MM_ex16_pyMN') + sep)
            self._MN_temporary_files = True
        self._check_output_files_MultiNest()

    def _set_dict_safetly(self, target, source, keys_mapping):
        """
        For each key in keys_mapping (*dict*) check if it is in
        source (*dict*). If it is, then set
        target[keys_mapping[key]] to source[key].
        """
        for (key_in, key_out) in keys_mapping.items():
            if key_in in source:
                target[key_out] = source[key_in]

    def _check_output_files_MultiNest(self):
        """
        Check if output files exist and warn about overwrtting them.

        If they directory doesn't exist then raise error.
        """
        root = self._kwargs_MultiNest['outputfiles_basename']
        if len(path.dirname(root)) != 0 and not path.isdir(path.dirname(root)):
            msg = 'directory for output files does not exist; root path: '
            raise ValueError(msg + root)
        if path.isdir(root):
            root += sep

        check = (
            'resume.dat phys_live.points live.points phys_live-birth.txt '
            'ev.dat dead-birth.txt .txt stats.dat post_equal_weights.dat'
            'post_separate_strict.dat post_separate.dat summary.txt').split()
        if self._kwargs_MultiNest['importance_nested_sampling']:
            check += ['IS.points', 'IS.ptprob', 'IS.iterinfo']

        root = self._kwargs_MultiNest['outputfiles_basename']
        if path.isdir(root):
            root += sep

        existing = []
        for check_ in check:
            file_name = root + check_
            if path.isfile(file_name):
                existing.append(file_name)

        if len(existing) > 0:
            message = "\n\n Exisiting files will be overwritten "
            message += "(unless you kill this process)!!!\n"
            warnings.warn(message + str(existing) + "\n")

    def _set_prior_limits(self):
        """
        Set minimum and maximum values of the prior space
        """
        if self._fit_method == 'EMCEE':
            self._set_prior_limits_EMCEE()
        elif self._fit_method == 'MultiNest':
            self._set_prior_limits_MultiNest()
        else:
            raise ValueError('internal bug')

    def _set_prior_limits_EMCEE(self):
        """
        Parse min and max values of parameters so that they're properly
        indexed.
        """
        if self._min_values is None:
            self._min_values = []
        if self._max_values is None:
            self._max_values = []

        for key in self._min_values:
            if key in self._max_values:
                if self._min_values[key] >= self._max_values[key]:
                    fmt = (
                        "This doesn't make sense: for {:} the lower limit " +
                        "is larger than the upper limit: {:} vs {:}")
                    raise ValueError(fmt.format(
                        key, self._min_values[key], self._max_values[key]))

        self._min_values_indexed = self._parse_min_max_values_single(
            self._min_values)
        self._max_values_indexed = self._parse_min_max_values_single(
            self._max_values)

    def _parse_min_max_values_single(self, limits):
        """
        change dict that has str as key to index as key
        """
        out = dict()
        if len(limits) == 0:
            return out

        for (key, value) in limits.items():
            if key not in self._fit_parameters:
                raise ValueError(
                    'Key provided in limits: {:}\n'.format(key) +
                    'is not one of the parameters for fitting: ' +
                    '{:}'.format(self._fit_parameters))
            index = self._fit_parameters.index(key)
            out[index] = value
        return out

    def _set_prior_limits_MultiNest(self):
        """
        Set prior limits and transformation constants (from unit cube to
        MM parameters).
        """
        min_values = []
        max_values = []
        for parameter in self._fit_parameters:
            if parameter not in self._prior_limits:
                raise ValueError("interal issue")
            values = self._prior_limits[parameter]
            if isinstance(values, str):
                values = values.split()
            if not isinstance(values, list) or len(values) != 2:
                raise ValueError(
                    "prior_limits for " + parameter + " could not be "
                    "processed: " + str(self._prior_limits[parameter]))
            try:
                values = [float(v) for v in values]
            except Exception:
                raise ValueError(
                    "couldn't get floats for prior_limits of " + parameter +
                    ": " + str(self._prior_limits[parameter]))
            if values[0] >= values[1]:
                raise ValueError(
                    "This won't work - wrong order of limits for " +
                    parameter + ": " + str(values))
            min_values.append(values[0])
            max_values.append(values[1])

        self._min_values = np.array(min_values)
        self._max_values = np.array(max_values)
        self._range_values = self._max_values - self._min_values

    def _parse_fit_constraints(self):
        """
        Parse the fitting constraints that are not simple limits on parameters
        """
        if self._fit_method == 'MultiNest':
            if self._fit_constraints is not None:
                raise NotImplementedError(
                    "Currently no fit_constraints are implemented for "
                    "MultiNest fit. Please contact Radek Poleski with "
                    "a specific request.")

        self._prior_t_E = None
        self._priors = None

        if self._fit_constraints is None:
            self._fit_constraints = {"no_negative_blending_flux": False}
            return

        if isinstance(self._fit_constraints, list):
            raise TypeError(
                "In version 0.5.0 we've changed type of 'fit_constraints' " +
                "from list to dict. Please correct you input and re-run " +
                "the code. Most probably what you need is:\n" +
                "fit_constraints = {'no_negative_blending_flux': True}")

        allowed_keys_flux = {
            "no_negative_blending_flux", "negative_blending_flux_sigma_mag"}
        allowed_keys = {*allowed_keys_flux, "prior"}
        used_keys = set(self._fit_constraints.keys())
        if len(used_keys - allowed_keys) > 0:
            raise ValueError('unrecognized constraint: {:}'.format(
                used_keys - allowed_keys))
        if len(used_keys.intersection(allowed_keys_flux)) == 2:
            raise ValueError(
                'you cannot specify both no_negative_blending_flux and ' +
                'negative_blending_flux_sigma_mag')
        if "no_negative_blending_flux" not in self._fit_constraints:
            self._fit_constraints["no_negative_blending_flux"] = False

        key = "negative_blending_flux_sigma_mag"
        if key in used_keys:
            self._fit_constraints[key] = mm.Utils.get_flux_from_mag(
                self._fit_constraints[key])

        if 'prior' in self._fit_constraints:
            self._parse_fit_constraints_prior()

    def _parse_fit_constraints_prior(self):
        """
        Check if priors in fit constraint are correctly defined.
        """
        priors = dict()
        for (key, value) in self._fit_constraints['prior'].items():
            if key == 't_E':
                if value == "Mroz et al. 2017":
                    self._prior_t_E = 'Mroz+17'
                elif value == "Mroz et al. 2020":
                    self._prior_t_E = 'Mroz+20'
                else:
                    raise ValueError("Unrecognized t_E prior: " + value)
                self._read_prior_t_E_data()
            elif key in ['pi_E_E', 'pi_E_N']:
                words = value.split()
                if len(words) != 3 or words[0] != 'gauss':
                    msg = "Something went wrong in parsing prior for "
                    msg += "{:}: {:}"
                    raise ValueError(msg.format(key, value))
                try:
                    settings = [words[0], float(words[1]), float(words[2])]
                except Exception:
                    raise ValueError('error in parsing: ' + words[1] + " " +
                                     words[2])
                if settings[2] < 0.:
                    raise ValueError('sigma cannot be negative: ' + words[2])
                priors[key] = settings
            else:
                raise KeyError(
                    "Unrecognized key in fit_constraints/prior: " + key)
            self._flat_priors = False

        if len(priors) > 0:
            self._priors = priors

    def _read_prior_t_E_data(self):
        """
        read data that specify t_E prior and parse them appropriately
        """
        self._prior_t_E_data = dict()

        if self._prior_t_E == 'Mroz+17':
            x = np.array([
                -0.93, -0.79, -0.65, -0.51, -0.37, -0.23, -0.09, 0.05, 0.19,
                0.33, 0.47, 0.61, 0.75, 0.89, 1.03, 1.17, 1.31, 1.45, 1.59,
                1.73, 1.87, 2.01, 2.15, 2.29, 2.43])
            y = np.array([
                299.40, 245.60, 358.50, 116.96, 0.00, 47.78, 85.10, 90.50,
                315.37, 501.77, 898.26, 1559.68, 2381.46, 2849.11, 3405.00,
                3431.30, 3611.76, 3038.06, 2170.67, 1680.38, 814.70, 444.06,
                254.89, 114.19, 52.14])
            dx = x[1] - x[0]
            x_min = 0.
            x_max = x[-1] + 0.5 * dx
            mask = (x > x_min-dx)  # We need one more point for extrapolation.
            function = interp1d(x[mask], np.log(y[mask]),
                                kind='cubic', fill_value="extrapolate")
        elif self._prior_t_E == 'Mroz+20':
            # XXX - TO DO:
            # - documentation
            # - smooth the input data from M+20 and note that
            x = np.array([
                0.74, 0.88, 1.01, 1.15, 1.28, 1.42, 1.55, 1.69,
                1.82, 1.96, 2.09, 2.23, 2.36, 2.50, 2.63])
            y = np.array([
                82.04, 94.98, 167.76, 507.81, 402.08, 681.61, 1157.51,
                1132.80, 668.12, 412.20, 236.14, 335.34, 74.88, 52.64, 97.78])
            dx = (x[1] - x[0]) / 2.
            x_min = x[0] - dx
            x_max = x[-1] + dx
            function = interp1d(x, np.log(y),
                                kind='cubic', fill_value="extrapolate")
        else:
            raise ValueError('unexpected internal error')

        self._prior_t_E_data['x_min'] = x_min
        self._prior_t_E_data['x_max'] = x_max
        self._prior_t_E_data['y_min'] = function(x_min)
        self._prior_t_E_data['y_max'] = function(x_max)
        self._prior_t_E_data['function'] = function

    def _parse_starting_parameters(self):
        """
        replace self._starting_parameters with dict that has values
        [*str*, *float*, ...]
        and make basic checks
        """
        accepted_types = ['gauss', 'uniform', 'log-uniform']

        out = dict()
        for (key, value) in self._starting_parameters.items():
            words = value.split()
            if words[0] not in accepted_types:
                raise ValueError(
                    'starting parameter: ' + words[0] + ' is not recognized.' +
                    'Allowed parameters: ' + str(accepted_types))
            if len(words) != 3:
                raise ValueError('Expected 3 parameters, got: ' + str(words))
            floats = []
            for word in words[1:]:
                try:
                    floats.append(float(word))
                except Exception:
                    raise ValueError('Expected float, got {:}'.format(word))
            if words[0] == 'gauss':
                if floats[1] < 0.:
                    raise ValueError(
                        'Sigma cannot be negative, got: ' + str(floats[1]))
            if words[0] in ['uniform', 'log-uniform']:
                if floats[1] < floats[0]:
                    raise ValueError(
                        'For uniform distribution, the second parameters ' +
                        'has to be larger than the first one.\n Got ' +
                        '{:} {:}'.format(floats[0], floats[1]))
            out[key] = [words[0]] + floats

        self._starting_parameters = out

    def _check_fixed_parameters(self):
        """
        Check if fixed_parameters make sense
        """
        if self._fixed_parameters is None:
            return

        all_parameters = (
            't_0 u_0 t_0_1 u_0_1 t_0_2 u_0_2 t_E t_eff rho rho_1 rho_2 ' +
            't_star t_star_1 t_star_2 pi_E_N pi_E_E s q alpha ds_dt ' +
            'dalpha_dt x_caustic_in x_caustic_out ' +
            't_caustic_in t_caustic_out ' +
            't_0_par t_0_kep')
        all_parameters = set(all_parameters.split())

        fixed = set(self._fixed_parameters.keys())

        unknown = fixed - all_parameters
        if len(unknown) > 0:
            raise ValueError('Unknown fixed parameters: {:}'.format(unknown))

        if self._task == 'plot':
            return

        repeated = set(self._fit_parameters).intersection(fixed)
        if len(repeated) > 0:
            raise ValueError(
                'Some parameters are both fitted and fixed: ' +
                '{:}'.format(repeated))

    def _make_model_and_event(self):
        """
        Set internal MulensModel instances: Model and Event
        """
        parameters = self._get_example_parameters()

        kwargs = dict()
        if 'coords' in self._model_parameters:
            kwargs['coords'] = self._model_parameters['coords']

        try:
            self._model = mm.Model(parameters, **kwargs)
        except Exception:
            print("Initializer of MulensModel.Model failed.")
            print("Parameters passed: {:}".format(parameters))
            raise
        self._models_satellite = []
        for dataset in self._datasets:
            if dataset.ephemerides_file is None:
                continue
            model = mm.Model(
                parameters, ephemerides_file=dataset.ephemerides_file,
                **kwargs)
            self._models_satellite.append(model)
        key = 'limb darkening u'
        for model in [self._model] + self._models_satellite:
            if key in self._model_parameters:
                for (band, u_value) in self._model_parameters[key].items():
                    model.set_limb_coeff_u(band, u_value)
            if 'default method' in self._model_parameters:
                model.set_default_magnification_method(
                    self._model_parameters['default method'])
            if 'methods' in self._model_parameters:
                model.set_magnification_methods(
                    self._model_parameters['methods'])
            if 'methods source 1' in self._model_parameters:
                self._model.set_magnification_methods(
                    self._model_parameters['methods source 1'], 1)
            if 'methods source 2' in self._model_parameters:
                self._model.set_magnification_methods(
                    self._model_parameters['methods source 2'], 2)

        self._event = mm.Event(self._datasets, self._model)
        self._event.sum_function = 'numpy.sum'

        self._set_n_fluxes()

    def _set_n_fluxes(self):
        """
        find out how many flux parameters there are
        """
        try:
            self._event.get_chi2()
        except ValueError:
            if 'x_caustic_in' in self._model.parameters.parameters:
                self._model.parameters.x_caustic_in = (
                    self._model.parameters.x_caustic_out + 0.01)
                self._event.get_chi2()
            else:
                raise

        n = 0
        for (i, dataset) in enumerate(self._datasets):
            k = len(self._event.fits[i].source_fluxes) + 1
            # Plus 1 is for blending.
            if i == 0:
                self._n_fluxes_per_dataset = k
            elif k != self._n_fluxes_per_dataset:
                raise ValueError(
                    'Strange internal error with number of source fluxes: ' +
                    "{:} {:} {:}".format(i, k, self._n_fluxes_per_dataset))
            n += k

        self._n_fluxes = n

    def _get_example_parameters(self):
        """
        Generate parameters *dict* according to provided starting and fixed
        parameters.
        """
        if self._task == 'plot':
            parameters = dict(zip(
                self._model_parameters['parameters'],
                self._model_parameters['values']))
            # XXX this is some kind of a hack:
            self._best_model_theta = []
            self._fit_parameters = []
        elif self._task == 'fit':
            if self._fit_method == 'EMCEE':
                parameters = self._get_example_parameters_EMCEE()
            elif self._fit_method == 'MultiNest':
                means = 0.5 * (self._max_values + self._min_values)
                parameters = dict(zip(self._fit_parameters, means))
                if "x_caustic_in" in self._fit_parameters:
                    index = self._fit_parameters.index("x_caustic_in")
                    parameters["x_caustic_in"] = (
                        self._min_values[index] +
                        np.random.uniform() * self._range_values[index])
            else:
                raise ValueError('internal value')
        else:
            raise ValueError('internal value')

        if self._fixed_parameters is not None:
            for (key, value) in self._fixed_parameters.items():
                parameters[key] = value

        return parameters

    def _get_example_parameters_EMCEE(self):
        """
        get sample values of parameters for EMCEE - only to make mm.Model
        """
        parameters = dict()
        for (key, value) in self._starting_parameters.items():
            # We treat Cassan08 case differently so that
            # x_caustic_in is different than x_caustic_out.
            if key == "x_caustic_in":
                if value[0] == 'gauss':
                    parameters[key] = (
                        value[1] + value[2] * np.random.randn(1)[0])
                elif value[0] in ['uniform', 'log-uniform']:
                    parameters[key] = 0.25 * value[1] + 0.75 * value[2]
                else:
                    raise ValueError('internal error: ' + value[0])
            else:
                if value[0] == 'gauss':
                    parameters[key] = value[1]
                elif value[0] in ['uniform', 'log-uniform']:
                    parameters[key] = (value[1] + value[2]) / 2.
                else:
                    raise ValueError('internal error: ' + value[0])
        return parameters

    def _generate_random_parameters(self):
        """
        Generate a number of starting parameters values.
        It is checked if parameters are within the prior.
        """
        max_iteration = 20 * self._n_walkers
        if self._fit_constraints["no_negative_blending_flux"]:
            max_iteration *= 5

        starting = []
        for parameter in self._fit_parameters:
            settings = self._starting_parameters[parameter]
            values = self._get_samples_from_distribution(
                max_iteration, settings)
            starting.append(values)

        starting = np.array(starting).T.tolist()

        self._check_generated_random_parameters(starting)

    def _get_samples_from_distribution(self, n, settings):
        """
        Get n samples from a given distribution (settings[0]).
        The meaning and number of settings[1:] depends on particular
        distribution.
        """
        if settings[0] == 'gauss':
            values = settings[2] * np.random.randn(n) + settings[1]
        elif settings[0] == 'uniform':
            values = np.random.uniform(
                low=settings[1], high=settings[2], size=n)
        elif settings[0] == 'log-uniform':
            beg = math.log(settings[1])
            end = math.log(settings[2])
            values = np.exp(np.random.uniform(beg, end, n))
        else:
            raise ValueError('Unrecognized keyword: ' + settings[0])
        return values

    def _check_generated_random_parameters(self, starting):
        """
        Check if the set of points provided has at least self._n_walkers
        points inside the prior.
        """
        out = []
        for point in starting:
            ln_prob = self._ln_prob(point)
            if self._return_fluxes:
                ln_prob = ln_prob[0]
            if ln_prob > -np.inf:
                out.append(point)
                if len(out) == self._n_walkers:
                    break

        if len(out) < self._n_walkers:
            raise ValueError(
                "Couldn't generate required starting points in a prior. "
                "Most probably you have to correct at least one of: "
                "starting_parameters, min_values, max_values, or "
                "fit_constraints.\nGot " + str(len(out)) + " walkers in "
                "the prior, but required " + str(self._n_walkers) + ".\n"
                "If you think the code should work with your settings, "
                "then please contact Radek Poleski.")
        self._kwargs_EMCEE['initial_state'] = out

    def _ln_prob(self, theta):
        """
        Log probability of the model - combines _ln_prior(), _ln_like(),
        and constraints which include fluxes.

        NOTE: we're using np.log(), i.e., natural logarithms.
        """
        ln_prior = self._ln_prior(theta)
        if not np.isfinite(ln_prior):
            return self._return_ln_prob(-np.inf)

        ln_like = self._ln_like(theta)
        if not np.isfinite(ln_like):
            return self._return_ln_prob(-np.inf)

        ln_prob = ln_prior + ln_like

        fluxes = self._get_fluxes()

        ln_prior_flux = self._run_flux_checks_ln_prior(fluxes)
        if not np.isfinite(ln_prior_flux):
            return self._return_ln_prob(-np.inf)

        ln_prob += ln_prior_flux

        self._update_best_model_EMCEE(ln_prob, theta, fluxes)

        return self._return_ln_prob(ln_prob, fluxes)

    def _return_ln_prob(self, value, fluxes=None):
        """
        used to parse output of _ln_prob() in order to make that function
        shorter
        """
        if value == -np.inf:
            if self._return_fluxes:
                return (value, [0.] * self._n_fluxes)
            else:
                return value
        else:
            if self._return_fluxes:
                if fluxes is None:
                    raise ValueError('Unexpected error!')
                return (value, fluxes)
            else:
                return value

    def _set_model_parameters(self, theta):
        """
        Set microlensing parameters of self._model

        Note that if only plotting functions are called,
        then self._fit_parameters and theta are empty.
        """
        for (parameter, value) in zip(self._fit_parameters, theta):
            setattr(self._model.parameters, parameter, value)

    def _ln_prior(self, theta):
        """
        Check if fitting parameters are within the prior.
        Constraints from self._fit_constraints:
         - on blending flux are NOT applied here,
           but in _run_flux_checks_ln_prior(),
         - on t_E are applied here.

        NOTE: we're using np.log(), i.e., natural logarithms.
        """
        inside = 0.
        outside = -np.inf

        for (index, limit) in self._min_values_indexed.items():
            if theta[index] < limit:
                return outside

        for (index, limit) in self._max_values_indexed.items():
            if theta[index] > limit:
                return outside

        if "x_caustic_in" in self._model.parameters.parameters:
            self._set_model_parameters(theta)
            if not self._check_valid_Cassan08_trajectory():
                return outside

        ln_prior = inside

        if self._prior_t_E is not None:
            self._set_model_parameters(theta)
            ln_prior += self._ln_prior_t_E()

        if self._priors is not None:
            self._set_model_parameters(theta)
            for (parameter, prior_settings) in self._priors.items():
                if parameter in ['pi_E_N', 'pi_E_E']:
                    # Other parameters can be added here. XXX
                    value = self._model.parameters.parameters[parameter]
                    ln_prior += self._get_ln_prior_for_1_parameter(
                        value, prior_settings)
                else:
                    raise ValueError('prior not handled: ' + parameter)

        return ln_prior

    def _check_valid_Cassan08_trajectory(self):
        """
        Check if current model (that has to be in Cassan08 parameterization)
        has valid trajectory.
        """
        sampling = self._model.parameters.uniform_caustic_sampling
        valid = sampling.check_valid_trajectory(
                self._model.parameters.x_caustic_in,
                self._model.parameters.x_caustic_out)
        return valid

    def _get_ln_prior_for_1_parameter(self, value, settings):
        """
        Calculate ln(prior) for given value and settings
        """
        if settings[0] == 'gauss':
            sigma = settings[2]
            diff = value - settings[1]
            return -0.5*(diff/sigma)**2 - math.log(math.sqrt(2*np.pi)*sigma)
        else:
            raise ValueError('Case not handelded yet: ' + settings[0])

    def _ln_prior_t_E(self):
        """
        Get log prior for t_E of current model. This function is executed
        if there is t_E prior.
        """
        if self._prior_t_E not in ['Mroz+17', 'Mroz+20']:
            raise ValueError('unexpected internal error: ' + self._prior_t_E)

        try:
            x = math.log10(self._model.parameters.t_E)
        except ValueError:
            if 'x_caustic_in' in self._model.parameters.parameters:
                return -np.inf
            else:
                raise

        if x > self._prior_t_E_data['x_max']:
            dy = -3. * math.log(10) * (x - self._prior_t_E_data['x_max'])
            return self._prior_t_E_data['y_max'] + dy
        elif x > self._prior_t_E_data['x_min']:
            return self._prior_t_E_data['function'](x)
        else:
            out = self._prior_t_E_data['y_min'] + 0.
            if self._prior_t_E == 'Mroz+20':
                out += 3. * math.log(10) * (x - self._prior_t_E_data['x_min'])
            return out

    def _ln_like(self, theta):
        """
        likelihood function
        """
        self._set_model_parameters(theta)

        chi2 = self._event.get_chi2()

        if self._print_model:
            self._print_current_model(theta, chi2)

        return -0.5 * chi2

    def _print_current_model(self, theta, chi2):
        """
        print the chi2 and parameters for model provided
        """
        out = "{:.4f}  {:}".format(chi2, " ".join([repr(x) for x in theta]))

        flush = False
        cond_1 = self._print_model_i <= 1000 and self._print_model_i % 10 == 0
        cond_2 = self._print_model_i > 1000 and self._print_model_i % 100 == 0
        if self._print_model_i < 100 or cond_1 or cond_2:
            flush = True

        print(out, file=self._print_model_file, flush=flush)
        self._print_model_i += 1

    def _get_fluxes(self):
        """
        Extract all fluxes and return them in a list.
        """
        fluxes = []
        for (i, dataset) in enumerate(self._datasets):
            fluxes += self._event.fits[i].source_fluxes.tolist()
            fluxes.append(self._event.fits[i].blend_flux)

        return fluxes

    def _run_flux_checks_ln_prior(self, fluxes):
        """
        Run the checks on fluxes - are they in the prior?
        """
        inside = 0.
        outside = -np.inf

        if self._fit_constraints["no_negative_blending_flux"]:
            blend_index = self._n_fluxes_per_dataset - 1
            if fluxes[blend_index] < 0.:
                return outside

        key = "negative_blending_flux_sigma_mag"
        if key in self._fit_constraints:
            blend_index = self._n_fluxes_per_dataset - 1
            if fluxes[blend_index] < 0.:
                sigma = self._fit_constraints[key]
                inside += -0.5 * (fluxes[blend_index] / sigma)**2

        return inside

    def _update_best_model_EMCEE(self, ln_prob, theta, fluxes):
        """
        Check if the current model is the best one and save information.
        """
        if ln_prob < self._best_model_ln_prob:
            return

        self._best_model_ln_prob = ln_prob
        self._best_model_theta = theta
        self._best_model_fluxes = fluxes

    def _setup_fit(self):
        """
        Setup what is needed for fitting after MulensModel.Event is set up.
        """
        if self._fit_method == 'EMCEE':
            self._setup_fit_EMCEE()
        elif self._fit_method == 'MultiNest':
            self._setup_fit_MultiNest()
        else:
            raise ValueError('internal bug')

    def _setup_fit_EMCEE(self):
        """
        Setup EMCEE fit
        """
        self._sampler = emcee.EnsembleSampler(
            self._n_walkers, self._n_fit_parameters, self._ln_prob)

    def _setup_fit_MultiNest(self):
        """
        Prepare MultiNest fit
        """
        self._kwargs_MultiNest['Prior'] = self._transform_unit_cube
        self._kwargs_MultiNest['LogLikelihood'] = self._ln_like_MN
        self._kwargs_MultiNest['resume'] = False

        self._kwargs_MultiNest['n_dims'] = self._n_fit_parameters
        self._kwargs_MultiNest['n_params'] = self._kwargs_MultiNest['n_dims']
        if self._return_fluxes:
            self._kwargs_MultiNest['n_params'] += self._n_fluxes

    def _transform_unit_cube(self, cube, n_dims, n_params):
        """
        Transform MulitNest unit cube to microlensing parameters.

        Based on SafePrior() in
        https://github.com/JohannesBuchner/PyMultiNest/blob/master/
        pymultinest/solve.py

        NOTE: We call self._ln_like() here (and remember the result)
        because in MultiNest you can add fluxes only in "prior" function,
        not in likelihood function.
        """
        cube_out = self._min_values + cube[:n_dims] * self._range_values
        for i in range(n_dims):
            cube[i] = cube_out[i]

        if "x_caustic_in" in self._model.parameters.parameters:
            self._set_model_parameters(cube_out)
            if not self._check_valid_Cassan08_trajectory():
                self._last_ln_like = -1.e300
                self._last_theta = cube_out
                if self._return_fluxes:
                    for i in range(n_dims, n_params):
                        cube[i] = 0.
                    self._last_fluxes = np.zeros(n_params - n_dims)
                return

        self._last_ln_like = self._ln_like(cube_out)
        self._last_theta = cube_out

        if self._return_fluxes:
            fluxes = self._get_fluxes()
            for i in range(n_dims, n_params):
                cube[i] = fluxes[i-n_dims]
            self._last_fluxes = fluxes

    def _ln_like_MN(self, theta, n_dim, n_params, lnew):
        """
        Calculate likelihood and save if its best model.
        This is used for MultiNest fitting.
        """
        for i in range(n_dim):
            if self._last_theta[i] != theta[i]:
                msg = "internal bug:\n{:}\n{:}\n{:}"
                raise ValueError(msg.format(i, self._last_theta[i], theta[i]))

        ln_like = self._last_ln_like

        if ln_like > self._best_model_ln_prob:
            self._best_model_ln_prob = ln_like
            self._best_model_theta = np.array(theta[:n_dim])
            if self._return_fluxes:
                self._best_model_fluxes = self._last_fluxes

        ln_max = -1.e300
        if not np.isfinite(ln_like) or ln_like < ln_max:
            if not np.isfinite(ln_like):
                msg = "problematic likelihood: {:}\nfor parameters: {:}"
                warnings.warn(msg.format(ln_like, theta))
            ln_like = ln_max

        return ln_like

    def _run_fit(self):
        """
        Call the method that does the fit.
        """
        if self._fit_method == 'EMCEE':
            self._run_fit_EMCEE()
        elif self._fit_method == 'MultiNest':
            self._run_fit_MultiNest()
        else:
            raise ValueError('internal bug')

    def _run_fit_EMCEE(self):
        """
        Run EMCEE
        """
        self._sampler.run_mcmc(**self._kwargs_EMCEE)

    def _run_fit_MultiNest(self):
        """
        Run MultiNest fit
        """
        mn_run(**self._kwargs_MultiNest)

    def _finish_fit(self):
        """
        Make the things that are necessary after the fit is done.
        Currently it's just closing the file with all models and
        reads the output files (only for MultiNest).
        """
        if self._print_model:
            if self._print_model_file is not sys.stdout:
                self._print_model_file.close()
                self._print_model = False

        if self._fit_method == 'MultiNest':
            base = self._kwargs_MultiNest['outputfiles_basename']
            self._analyzer = Analyzer(n_params=self._n_fit_parameters,
                                      outputfiles_basename=base)
            self._analyzer_data = self._analyzer.get_data()

            if self._kwargs_MultiNest['multimodal']:
                self._read_multimode_posterior_MultiNest()
                self._read_multimode_best_models_MultiNest()

    def _read_multimode_posterior_MultiNest(self):
        """
        We read data from MultiNest output file [root]post_separate.dat.
        It has 2 empty lines then info on a mode at this repeats N_modes
        times. We read it twice - first to get all the data and then to
        find how many samples there are in each mode.
        """
        data = np.loadtxt(self._analyzer.post_file)

        n_samples = []
        skip = False
        with open(self._analyzer.post_file) as in_data:
            for line in in_data.readlines():
                if skip:
                    skip = False
                    continue
                if len(line) == 1:
                    skip = True
                    n_samples.append(0)
                else:
                    n_samples[-1] += 1

        if data.shape[0] != sum(n_samples):
            raise ValueError('Error in file ' + self._analyzer.post_file +
                             str(data.shape) + " vs. " + str(n_samples))

        self._MN_samples_modes_all = data
        self._MN_modes_indexes = n_samples
        self._n_modes = len(n_samples)

    def _read_multimode_best_models_MultiNest(self):
        """
        read and process information about best models
        (i.e., highest likelihood, not maximum a posteriori) for each mode
        """
        out = dict()
        for mode in self._analyzer.get_mode_stats()['modes']:
            out[mode['index']] = {"parameters": mode['maximum']}
            self._set_model_parameters(mode['maximum'])
            out[mode['index']]["chi2"] = self._event.get_chi2()
            # The above line is not best performence, but easy solution.

        self._best_models_for_modes_MN = out

    def _parse_results(self):
        """
        Call the function that prints and saves results
        """
        if self._fit_method == "EMCEE":
            self._parse_results_EMCEE()
            if self._posterior_file_name is not None:
                self._save_posterior_EMCEE()
        elif self._fit_method == "MultiNest":
            self._parse_results_MultiNest()
        else:
            raise ValueError('internal bug')

        # Below we close open files and remove temporary ones.
        if self._yaml_results:
            if self._yaml_results_file is not sys.stdout:
                self._yaml_results_file.close()
        if self._fit_method == "MultiNest":
            if self._MN_temporary_files:
                shutil.rmtree(self._kwargs_MultiNest['outputfiles_basename'],
                              ignore_errors=True)

    def _parse_results_EMCEE(self):
        """
        Print and save results from EMCEE fitting.

        This version works with EMCEE version 2.X and 3.0.
        """
        accept_rate = np.mean(self._sampler.acceptance_fraction)
        out = "Mean acceptance fraction: {0:.3f}".format(accept_rate)
        print(out)
        if self._yaml_results:
            print(out, **self._yaml_kwargs)

        auto_time = np.mean(self._sampler.get_autocorr_time(
            quiet=True, discard=self._fitting_parameters['n_burn']))
        out = "Mean autocorrelation time [steps]: {0:.1f}".format(auto_time)
        print(out)
        if self._yaml_results:
            print(out, **self._yaml_kwargs)
        self._extract_posterior_samples_EMCEE()

        print("Fitted parameters:")
        self._print_results(self._samples_flat)
        if self._yaml_results:
            print("Fitted parameters:", **self._yaml_kwargs)
            self._print_yaml_results(self._samples_flat)
        self._shift_t_0_in_samples()

        if self._return_fluxes:
            print("Fitted fluxes (source and blending):")
            blob_samples = self._get_fluxes_to_print_EMCEE()
            self._print_results(blob_samples, names='fluxes')
            if self._yaml_results:
                print("Fitted fluxes: # (source and blending)",
                      **self._yaml_kwargs)
                self._print_yaml_results(blob_samples, names='fluxes')

        self._print_best_model()
        if self._yaml_results:
            self._print_yaml_best_model()

    def _extract_posterior_samples_EMCEE(self):
        """
        set self._samples_flat and self._samples
        """
        n_burn = self._fitting_parameters['n_burn']
        self._samples = self._sampler.chain[:, n_burn:, :]
        n_fit = self._n_fit_parameters
        self._samples_flat = self._samples.copy().reshape((-1, n_fit))
        if 'trace' not in self._plots:
            self._samples = None

    def _print_results(self, data, names="parameters", mode=None):
        """
        calculate and print median values and +- 1 sigma for given parameters
        """
        if names == "parameters":
            ids = self._fit_parameters
        elif names == "fluxes":
            if self._flux_names is None:
                self._flux_names = self._get_fluxes_names_to_print()
            ids = self._flux_names
        else:
            raise ValueError('internal bug')

        if self._fit_method == "EMCEE":
            results = self._get_weighted_percentile(data)
        elif self._fit_method == "MultiNest":
            if mode is None:
                weights = self._samples_flat_weights
            else:
                weights = self._samples_modes_flat_weights[mode]
            results = self._get_weighted_percentile(data, weights=weights)
        else:
            raise ValueError("internal bug")

        print(self._format_results(ids, results))

    def _format_results(self, ids, results, yaml=False, begin=""):
        """
        take a list of parameters and a list of results and
        return properly formatted string
        """
        text = ""
        for (parameter, results_) in zip(ids, results):
            format_ = "{:} : {:.5f} +{:.5f} -{:.5f}\n"
            if parameter != 'q':
                format_ = "{:} : {:.5f} +{:.5f} -{:.5f}\n"
                if yaml:
                    format_ = "{:} : [{:.5f}, +{:.5f}, -{:.5f}]\n"
            else:
                format_ = "{:} : {:.7f} +{:.7f} -{:.7f}\n"
                if yaml:
                    format_ = "{:} : [{:.7f}, +{:.7f}, -{:.7f}]\n"
            text += (begin + format_).format(parameter, *results_)
        return text[:-1]

    def _print_yaml_results(self, data, names="parameters", mode=None):
        """
        calculate and print in yaml format median values and +- 1 sigma
        for given parameters
        """
        begin = "    "
        if names == "parameters":
            ids = self._fit_parameters
        elif names == "fluxes":
            if self._flux_names is None:
                self._flux_names = self._get_fluxes_names_to_print()
            ids = self._flux_names
        else:
            raise ValueError('internal bug')

        if self._fit_method == "EMCEE":
            results = self._get_weighted_percentile(data)
        elif self._fit_method == "MultiNest":
            if mode is None:
                weights = self._samples_flat_weights
            else:
                weights = self._samples_modes_flat_weights[mode]
            results = self._get_weighted_percentile(data, weights=weights)
        else:
            raise ValueError("internal bug")

        print("# [median, sigma+, sigma-]", **self._yaml_kwargs)
        print(self._format_results(ids, results, yaml=True, begin=begin),
              **self._yaml_kwargs)

    def _get_fluxes_names_to_print(self):
        """
        get strings to be used as names of parameters to be printed
        """
        if self._n_fluxes_per_dataset == 2:
            s_or_b = ['s', 'b']
        elif self._n_fluxes_per_dataset == 3:
            s_or_b = ['s1', 's2', 'b']
        else:
            raise ValueError(
                'Internal error: ' + str(self._n_fluxes_per_dataset))
        n = self._n_fluxes_per_dataset
        flux_names = ['flux_{:}_{:}'.format(s_or_b[i % n], i // n+1)
                      for i in range(self._n_fluxes)]
        return flux_names

    def _get_weighted_percentile(
            self, data, fractions=[0.158655, 0.5, 0.841345], weights=None):
        """
        Calculate weighted percentile of the data. Data can be weighted or not.
        """
        if weights is None:
            kwargs = dict()
            if data.shape[0] > data.shape[1]:
                kwargs['axis'] = 0
            results = np.percentile(data, 100.*np.array(fractions), **kwargs)
        else:
            results = []
            for i in range(data.shape[1]):
                data_ = data[:, i]
                indexes = np.argsort(data_)
                weights_sorted = weights[indexes]
                weights_cumulative = np.cumsum(weights_sorted)
                weighted_quantiles = weights_cumulative - 0.5 * weights_sorted
                weighted_quantiles /= weights_cumulative[-1]
                results.append(
                    np.interp(fractions, weighted_quantiles, data_[indexes]))
            results = np.array(results).T

        out = []
        for i in range(results.shape[1]):
            median = results[1, i]
            out.append([median, results[2, i]-median, median-results[0, i]])

        return out

    def _shift_t_0_in_samples(self):
        """
        shift the values of t_0, t_0_1, and t_0_2:
        """
        if not self._shift_t_0:
            return

        for name in ['t_0', 't_0_1', 't_0_2']:
            if name in self._fit_parameters:
                index = self._fit_parameters.index(name)
                values = self._samples_flat[:, index]
                mean = np.mean(values)
                try:
                    self._samples_flat[:, index] -= int(mean)
                    if 'trace' in self._plots:
                        self._samples[:, :, index] -= int(mean)
                except TypeError:
                    fmt = ("Warning: extremely wide range of posterior {:}: "
                           "from {:} to {:}")
                    warnings.warn(
                        fmt.format(name, np.min(values), np.max(values)))
                    self._samples_flat[:, index] = values - int(mean)
                    if 'trace' in self._plots:
                        self._samples[:, :, index] = (
                            self._samples[:, :, index] - int(mean))

    def _get_fluxes_to_print_EMCEE(self):
        """
        prepare values to be printed for EMCEE fitting
        """
        try:
            blobs = np.array(self._sampler.blobs)
        except Exception as exception:
            raise ValueError('There was some issue with blobs:\n' +
                             str(exception))
        blob_sampler = np.transpose(blobs, axes=(1, 0, 2))
        blob_samples = blob_sampler[:, self._fitting_parameters['n_burn']:, :]
        blob_samples = blob_samples.reshape((-1, self._n_fluxes))

        return blob_samples

    def _print_best_model(self):
        """
        print best model found
        """
        print("Best model:")
        if self._flat_priors:
            print("chi2: {:.4f}".format(-2. * self._best_model_ln_prob))
        else:
            self._ln_like(self._best_model_theta)
            print("chi2: {:.4f}".format(self._event.get_chi2()))
        print(*self._fit_parameters)
        print(*list(self._best_model_theta))
        if self._return_fluxes:
            print("Fluxes:")
            print(*list(self._best_model_fluxes))

    def _print_yaml_best_model(self, begin="", mode=None):
        """
        print in yaml format best model found
        """
        yaml_txt = begin + "Best model:\n"

        if mode is None:
            zip_1 = zip(self._fit_parameters, self._best_model_theta)
            zip_2 = zip(self._flux_names, self._best_model_fluxes)
            if self._flat_priors:
                chi2 = -2. * self._best_model_ln_prob
            else:
                self._ln_like(self._best_model_theta)
                chi2 = self._event.get_chi2()
        else:
            zip_1 = zip(self._fit_parameters,
                        mode['parameters'][:self._n_fit_parameters])
            zip_2 = zip(self._flux_names,
                        mode['parameters'][self._n_fit_parameters:])
            chi2 = mode['chi2']

        yaml_txt += (begin + "  chi2: {:.4f}\n").format(chi2)
        yaml_txt += begin + "  Parameters:\n"
        format_ = begin + "    {:}: {:}\n"
        for (parameter, results_) in zip_1:
            yaml_txt += format_.format(parameter, results_)

        if self._flux_names is None:
            self._flux_names = self._get_fluxes_names_to_print()
        yaml_txt += begin + "  Fluxes:\n"
        for (parameter, results_) in zip_2:
            yaml_txt += format_.format(parameter, results_)

        print(yaml_txt, end="", **self._yaml_kwargs)

    def _save_posterior_EMCEE(self):
        """
        save 3D cube with posterior to a numpy array
        """
        n_burn = self._fitting_parameters.get('n_burn', 0)
        samples = self._sampler.chain[:, n_burn:, :]
        if self._posterior_file_fluxes == 'all':
            blobs = np.array(self._sampler.blobs)
            blobs = np.transpose(blobs, axes=(1, 0, 2))[:, n_burn:, :]
            samples = np.dstack((samples, blobs))
        np.save(self._posterior_file_name, samples)

    def _parse_results_MultiNest(self):
        """
        Parse results of MultiNest fitting
        """
        self._extract_posterior_samples_MultiNest()

        if self._kwargs_MultiNest['multimodal']:
            self._parse_results_MultiNest_multimodal()
        else:
            self._parse_results_MultiNest_singlemode()

        self._shift_t_0_in_samples()

        self._print_best_model()
        if self._yaml_results:
            self._print_yaml_best_model()

    def _parse_results_MultiNest_multimodal(self):
        """
        Print parameters and fluxes for each mode separately
        """
        out = "Number of modes found: {:}".format(self._n_modes)
        print(out)
        if self._yaml_results:
            print(out, **self._yaml_kwargs)
        if self._return_fluxes:
            print("Fitted parameters and fluxes (source and blending) "
                  "plus best model info:")
        else:
            print("Fitted parameters:")

        self._set_mode_probabilities()

        for i_mode in range(self._n_modes):
            self._parse_results_MultiNest_multimodal_one_mode(i_mode)

        print(" END OF MODES")
        if self._yaml_results:
            print("# END OF MODES", **self._yaml_kwargs)

    def _parse_results_MultiNest_multimodal_one_mode(self, i_mode):
        """
        Print parameters and fluxes for one of many modes
        """
        probability = self._mode_probabilities[i_mode]
        err = self._mode_probabilities_error[i_mode]
        accuracy = self._get_accuracy(err)
        samples = self._samples_modes_flat[i_mode]
        fluxes = self._samples_modes_flat_fluxes[i_mode]
        mode = self._best_models_for_modes_MN[i_mode]

        fmt = (" MODE {:} probability: {:." + str(accuracy) +
               "f} +- {:." + str(accuracy) + "f}")
        print(fmt.format(i_mode+1, probability, err))
        self._print_results(samples, mode=i_mode)

        if self._yaml_results:
            fmt = ("MODE {:}:\n  probability: {:}\n  "
                   "probability_sigma: {:}\n  Fitted parameters: ")
            print(fmt.format(i_mode+1, probability, err),
                  end="", **self._yaml_kwargs)
            self._print_yaml_results(samples, mode=i_mode)

        if self._return_fluxes:
            self._print_results(fluxes, names="fluxes")
            if self._yaml_results:
                print("  Fitted fluxes: # source and blending ", end="",
                      **self._yaml_kwargs)
                self._print_yaml_results(fluxes, names="fluxes")

        print("{:.4f}".format(mode['chi2']))
        print(*mode['parameters'][:self._n_fit_parameters])
        print(*mode['parameters'][self._n_fit_parameters:])
        if self._yaml_results:
            self._print_yaml_best_model(mode=mode, begin="  ")

    def _parse_results_MultiNest_singlemode(self):
        """
        Print results for MultiNest run in "single mode" setup.
        Note that this is different than
        _parse_results_MultiNest_multimodal_one_mode()
        """
        print("Fitted parameters:")
        self._print_results(self._samples_flat)

        if self._yaml_results:
            print("Fitted parameters:", **self._yaml_kwargs)
            self._print_yaml_results(self._samples_flat)

        if self._return_fluxes:
            print("Fitted fluxes (source and blending):")
            flux_samples = self._get_fluxes_to_print_MultiNest()
            self._print_results(flux_samples, names='fluxes')
            if self._yaml_results:
                print("Fitted fluxes: # (source and blending)",
                      **self._yaml_kwargs)
                self._print_yaml_results(flux_samples, names='fluxes')

    def _set_mode_probabilities(self):
        """
        Calculate probabilities of each mode and its uncertainty
        """
        modes = self._analyzer.get_mode_stats()['modes']
        key_lnZ = 'local log-evidence'
        modes_lnZ = np.array([mode[key_lnZ] for mode in modes])
        shift = (np.max(modes_lnZ) + np.min(modes_lnZ)) / 2.
        # We subtract shift for numerical stability.
        modes_lnZ -= shift
        modes_Z = np.exp(modes_lnZ)
        self._mode_probabilities = modes_Z / np.sum(modes_Z)
        relative_error = [mode[key_lnZ + ' error'] for mode in modes]
        # Error in np.sum(modes_Z) is ignored.
        self._mode_probabilities_error = (
            relative_error * self._mode_probabilities)

    def _get_accuracy(self, uncertainty):
        """
        Return int which says how to round given value to 2 significant digits
        """
        return 2-int(np.log10(uncertainty))

    def _extract_posterior_samples_MultiNest(self):
        """
        set self._samples_flat and self._samples_flat_weights for MultiNest
        """
        index = 2 + self._n_fit_parameters

        self._samples_flat = self._analyzer_data[:, 2:index]
        self._samples_flat_weights = self._analyzer_data[:, 0]

        if self._kwargs_MultiNest['multimodal']:
            self._samples_modes_flat = []
            self._samples_modes_flat_weights = []
            self._samples_modes_flat_fluxes = []
            n_begin = 0
            for n in self._MN_modes_indexes:
                n_end = n_begin + n
                weights = self._MN_samples_modes_all[n_begin:n_end, 0]
                samples = self._MN_samples_modes_all[n_begin:n_end, 2:index]
                fluxes_ = self._MN_samples_modes_all[n_begin:n_end, index:]
                self._samples_modes_flat.append(samples)
                self._samples_modes_flat_weights.append(weights)
                self._samples_modes_flat_fluxes.append(fluxes_)
                n_begin = n_end

    def _get_fluxes_to_print_MultiNest(self):
        """
        prepare values to be printed for EMCEE fitting
        """
        index = 2 + self._n_fit_parameters
        data = self._analyzer_data[:, index:]

        return data

    def _make_plots(self):
        """
        make plots after fitting: best model, triangle plot, trace plot
        """
        if 'triangle' in self._plots:
            self._triangle_plot()
        if 'trace' in self._plots:
            self._trace_plot()
        if 'best model' in self._plots:
            self._best_model_plot()
        if 'trajectory' in self._plots:
            self._make_trajectory_plot()

    def _triangle_plot(self):
        """
        Make a triangle plot
        """
        self._reset_rcParams()

        n_bins = 40

        kwargs = {
            'bins': n_bins, 'labels': self._fit_parameters_latex,
            'show_titles': True, 'quantiles': [0.15866, 0.5, 0.84134],
            'verbose': False, 'top_ticks': False}

        figure = corner.corner(self._samples_flat, **kwargs)

        self._save_figure(self._plots['triangle'].get('file'), figure=figure)

    def _reset_rcParams(self):
        """
        Reset matplotlib rcParams to their defaults
        """
        rcParams.update(rcParamsDefault)

    def _save_figure(self, file_name, figure=None, dpi=None):
        """
        Save figure or display it
        """
        if file_name is None:
            plt.show()
        # XXX - does this work?
        # elif file_name[-4:].upper() == ".PDF":
        #    pdf = PdfPages(file_name)
        #    if figure is None:
        #        figure = plt.gcf()
        #    pdf.savefig(figure)
        else:
            caller = plt
            if figure is not None:
                caller = figure
            kwargs = dict()
            if dpi is not None:
                kwargs = {'dpi': dpi}
            caller.savefig(file_name, **kwargs)
        plt.close()

    def _trace_plot(self):
        """
        Make a trace plot
        """
        self._reset_rcParams()

        alpha = 0.5
        plt.rcParams['font.size'] = 12
        plt.rcParams['axes.linewidth'] = 1.4
        figure_size = (7.5, 10.5)
        margins = {'left': 0.13, 'right': 0.97, 'top': 0.98, 'bottom': 0.05}

        grid = gridspec.GridSpec(self._n_fit_parameters, 1, hspace=0)

        plt.figure(figsize=figure_size)
        plt.subplots_adjust(**margins)
        x_vector = np.arange(self._samples.shape[1])

        for (i, latex_name) in enumerate(self._fit_parameters_latex):
            if i == 0:
                plt.subplot(grid[i])
                ax0 = plt.gca()
            else:
                plt.gcf().add_subplot(grid[i], sharex=ax0)
            plt.ylabel(latex_name)
            for j in range(self._samples.shape[0]):
                plt.plot(x_vector, self._samples[j, :, i], alpha=alpha)
            plt.xlim(0, self._samples.shape[1])
            plt.gca().tick_params(axis='both', which='both', direction='in',
                                  top=True, right=True)
            if i != self._n_fit_parameters - 1:
                plt.setp(plt.gca().get_xticklabels(), visible=False)
            plt.gca().set_prop_cycle(None)
        plt.xlabel('step count')

        self._save_figure(self._plots['trace'].get('file'))

    def _best_model_plot(self):
        """
        plot best model and residuals
        """
        dpi = 300

        self._ln_like(self._best_model_theta)  # Sets all parameters to
        # the best model.

        self._reset_rcParams()
        if 'rcParams' in self._plots['best model']:
            for (key, value) in self._plots['best model']['rcParams'].items():
                rcParams[key] = value

        kwargs_all = self._get_kwargs_for_best_model_plot()
        (kwargs_grid, kwargs_model, kwargs, xlim, t_1, t_2) = kwargs_all[:6]
        (kwargs_axes_1, kwargs_axes_2) = kwargs_all[6:]
        (ylim, ylim_residuals) = self._get_ylim_for_best_model_plot(t_1, t_2)

        grid = gridspec.GridSpec(**kwargs_grid)

        axes = plt.subplot(grid[0])
        self._event.plot_data(**kwargs)
        fluxes = self._event.get_ref_fluxes()

        self._plot_models_for_best_model_plot(fluxes, kwargs_model)

        self._plot_legend_for_best_model_plot()
        plt.xlim(*xlim)
        if ylim is not None:
            plt.ylim(*ylim)
        axes.tick_params(**kwargs_axes_1)
        if "second Y scale" in self._plots['best model']:
            self._mark_second_Y_axis_in_best_plot()

        axes = plt.subplot(grid[1])
        self._event.plot_residuals(**kwargs)
        plt.xlim(*xlim)
        plt.ylim(*ylim_residuals)
        axes.tick_params(**kwargs_axes_2)

        self._save_figure(self._plots['best model'].get('file'), dpi=dpi)

    def _get_kwargs_for_best_model_plot(self):
        """
        prepare kwargs/settings for best plot model
        """
        plot_size_ratio = 5
        hspace = 0
        tau = 1.5
        remove_245 = True
        default_model = {'color': 'black', 'linewidth': 1.0, 'zorder': np.inf}

        kwargs_grid = {
            'nrows': 2, 'ncols': 1, 'height_ratios': [plot_size_ratio, 1],
            'hspace': hspace}
        kwargs = {'subtract_2450000': remove_245}

        (t_1, t_2) = self._get_time_limits_for_plot(tau, 'best model')

        kwargs_model = {
            't_start': t_1, 't_stop': t_2, **default_model, **kwargs}
        if self._model.n_sources != 1:
            kwargs_model['source_flux_ratio'] = self._datasets[0]
        if self._datasets[0].bandpass is not None:
            key = 'limb darkening u'
            if self._datasets[0].bandpass in self._model_parameters[key]:
                u = self._model_parameters[key][self._datasets[0].bandpass]
                kwargs_model['gamma'] = mm.Utils.u_to_gamma(u)

        if kwargs['subtract_2450000']:
            xlim = [t_1-2450000., t_2-2450000.]
        else:
            xlim = [t_1, t_2]

        kwargs_axes_1 = dict(
            axis='both', direction='in', bottom=True, top=True, left=True,
            right=True, labelbottom=False)
        kwargs_axes_2 = {**kwargs_axes_1, 'labelbottom': True}

        return (kwargs_grid, kwargs_model, kwargs, xlim, t_1, t_2,
                kwargs_axes_1, kwargs_axes_2)

    def _get_time_limits_for_plot(self, tau, plot_type):
        """
        find limits for the best model or trajectory plot
        """
        if 'time range' in self._plots[plot_type]:
            t_1 = self._plots[plot_type]['time range'][0]
            t_2 = self._plots[plot_type]['time range'][1]
            return (t_1, t_2)

        if self._model.n_sources == 1:
            t_1 = self._model.parameters.t_0 - tau * self._model.parameters.t_E
            t_2 = self._model.parameters.t_0 + tau * self._model.parameters.t_E
        elif self._model.n_sources == 2:
            t_1 = self._model.parameters.t_0_1
            t_2 = self._model.parameters.t_0_2
            if t_1 > t_2:
                (t_1, t_2) = (t_2, t_1)
            t_1 -= tau * self._model.parameters.t_E
            t_2 += tau * self._model.parameters.t_E
        else:
            raise ValueError('internal issue: ' + str(self._model.n_sources))

        return (t_1, t_2)

    def _get_ylim_for_best_model_plot(self, t_1, t_2):
        """
        Find Y axis ranges for plots of data and their residuals.
        Use t_1 and t_2 to limit the data considered.
        """
        padding = 0.05

        y_1 = y_3 = np.inf
        y_2 = y_4 = -np.inf
        (f_source_0, f_blend_0) = self._event.get_ref_fluxes()

        for (i, data) in enumerate(self._datasets):
            mask = (data.time >= t_1) & (data.time <= t_2)
            if np.sum(mask) == 0:
                continue

            (flux, flux_err) = self._event.fits[i].scale_fluxes(
                f_source_0, f_blend_0)
            (y_value, y_err) = mm.Utils.get_mag_and_err_from_flux(
                flux, flux_err)
            mask &= np.logical_not(np.isnan(y_value) | (y_err < 0.))
            y_1 = min(y_1, np.min((y_value - y_err)[mask]))
            y_2 = max(y_2, np.max((y_value + y_err)[mask]))

            (residuals, err_mag) = self._event.fits[i].get_residuals(
                phot_fmt='scaled', source_flux=f_source_0,
                blend_flux=f_blend_0)
            mask_ = np.isfinite(residuals[mask])
            y_3 = min(y_3, np.min((residuals - err_mag)[mask][mask_]))
            y_4 = max(y_4, np.max((residuals + err_mag)[mask][mask_]))

        if y_1 == np.inf:  # There are no data points in the plot.
            return (None, [0.1, -0.1])

        dy = padding * (y_2 - y_1)
        dres = padding * (y_4 - y_3)
        ylim = [y_2 + dy, y_1 - dy]
        ylim_r = [y_4 + dres, y_3 - dres]

        # Block below is the same in MulensModel.Model.plot_residuals() in
        # its version 1.15.6.
        ylim_r_max = np.max(np.abs(ylim_r))
        if ylim_r_max > 1.:
            ylim_r_max = 0.5
        ylim_residuals = [ylim_r_max, -ylim_r_max]

        if 'magnitude range' in self._plots['best model']:
            ylim = self._plots['best model']['magnitude range']

        return (ylim, ylim_residuals)

    def _plot_models_for_best_model_plot(self, fluxes, kwargs_model):
        """
        Plot best models: first ground-based (if needed, hence loop),
        then satellite ones (if needed).
        """
        for dataset in self._datasets:
            if dataset.ephemerides_file is None:
                self._model.plot_lc(
                    source_flux=fluxes[0], blend_flux=fluxes[1],
                    **kwargs_model)
                break

        for model in self._models_satellite:
            model.parameters.parameters = {**self._model.parameters.parameters}
            model.plot_lc(source_flux=fluxes[0], blend_flux=fluxes[1],
                          **kwargs_model)

    def _plot_legend_for_best_model_plot(self):
        """
        advanced call to plt.legend()
        """
        if len(self._datasets) > 1 or 'legend' in self._plots['best model']:
            if 'legend' not in self._plots['best model']:
                plt.legend()
            else:
                try:
                    plt.legend(**self._plots['best model']['legend'])
                except Exception:
                    print("\npyplot.legend() failed with kwargs:")
                    print(self._plots['best model']['legend'], "\n")
                    raise

    def _mark_second_Y_axis_in_best_plot(self):
        """
        Mark the second (right-hand side) scale for Y axis in
        the best model plot
        """
        settings = self._plots['best model']["second Y scale"]
        magnifications = settings['magnifications']
        color = settings.get("color", "red")
        label = settings.get("label", "magnification")
        labels = settings['labels']

        ylim = plt.ylim()
        flux_min = mm.Utils.get_flux_from_mag(ylim[0])
        flux_max = mm.Utils.get_flux_from_mag(ylim[1])

        (source_flux, blend_flux) = self._event.get_ref_fluxes()
        if self._model.n_sources == 1:
            total_source_flux = source_flux
        else:
            total_source_flux = sum(source_flux)
        flux = total_source_flux * magnifications + blend_flux
        if np.any(flux < 0.):
            mask = (flux > 0.)
            flux = flux[mask]
            labels = [l for (l, m) in zip(labels, mask) if m]
            msg = ("\n\n{:} label/s on the second Y scale will not be shown "
                   "because they correspond to negative flux which cannot "
                   "be translated to magnitudes.")
            warnings.warn(msg.format(np.sum(np.logical_not(mask))))
        A_min = (flux_min - blend_flux) / total_source_flux
        A_max = (flux_max - blend_flux) / total_source_flux

        if (np.min(magnifications) < A_min or np.max(magnifications) > A_max or
                np.any(flux < 0.)):
            msg = ("Provided magnifications for the second (i.e., right-hand "
                   "side) Y-axis scale are from {:} to {:},\nbut the range "
                   "of plotted magnifications is from {:} to {:}, hence, "
                   "the second scale is not plotted")
            args = [min(magnifications), max(magnifications),
                    A_min[0], A_max[0]]
            warnings.warn(msg.format(*args))
            return

        ticks = mm.Utils.get_mag_from_flux(flux)

        ax2 = plt.gca().twinx()
        ax2.set_ylabel(label).set_color(color)
        ax2.spines['right'].set_color(color)
        ax2.set_ylim(ylim[0], ylim[1])
        ax2.tick_params(axis='y', colors=color)
        plt.yticks(ticks, labels, color=color)

    def _make_trajectory_plot(self):
        """
        make and save plot of the best trajectory
        """
        dpi = 300
        tau = 1.5

        self._ln_like(self._best_model_theta)  # Sets all parameters to
        # the best model.

        self._reset_rcParams()

        if 'time range' in self._plots['trajectory']:
            t_range = self._get_time_limits_for_plot(tau, 'trajectory')
        else:
            t_range = self._get_time_limits_for_plot(tau, 'best model')
        kwargs = {'caustics': True, 't_range': t_range}

        self._model.plot_trajectory(**kwargs)

        plt.xlabel(r"$x [\theta_E]$")
        plt.ylabel(r"$y [\theta_E]$")
        plt.axis('equal')
        plt.gca().tick_params(axis='both', which='both', direction='in',
                              top=True, right=True)

        self._save_figure(self._plots['trajectory'].get('file'), dpi=dpi)


if __name__ == '__main__':
    if len(sys.argv) != 2:
        raise ValueError('Exactly one argument needed - YAML file')
    if 'yaml' in import_failed:
        raise ImportError('module "yaml" could not be imported :(')

    input_file = sys.argv[1]

    with open(input_file, 'r') as data:
        settings = yaml.safe_load(data)

    ulens_model_fit = UlensModelFit(**settings)

    ulens_model_fit.run_fit()<|MERGE_RESOLUTION|>--- conflicted
+++ resolved
@@ -38,11 +38,7 @@
 except Exception:
     raise ImportError('\nYou have to install MulensModel first!\n')
 
-<<<<<<< HEAD
 __version__ = '0.30.0'
-=======
-__version__ = '0.29.3'
->>>>>>> 9d112bd1
 
 
 class UlensModelFit(object):
