--- conflicted
+++ resolved
@@ -38,11 +38,7 @@
 except Exception:
     raise ImportError('\nYou have to install MulensModel first!\n')
 
-<<<<<<< HEAD
-__version__ = '0.24.4'
-=======
 __version__ = '0.25.0'
->>>>>>> a1b433ab
 
 
 class UlensModelFit(object):
