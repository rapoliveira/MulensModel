### To be discussed:

- periodic variables
- log10 variables etc.
- for plots: t_0, \Delta t_0, or t_0 - 2456780 ???

### Documentation:
- Delta t_0
- binary source
- x_caustic_in etc.
- ob08092-o4_prior.yaml
- posterior files
- print model

## List of task to be done:

( **boldface** - do this before sending e-mail around)

- **some documentation - see above**
- Mroz+20 - finish
- MN: print best model for each mode separately
- MN: print relative mode probabilities
    b = np.array([m['strictly local log-evidence'] for m in self._analyzer.get_mode_stats()['modes']])
    c = np.exp(b - np.mean(b))
    d = c / np.sum(c) # these are relative mode probabilities.
    # m['strictly local log-evidence error']
    # m['local log-evidence error']
- MN: add option to plot best model from each mode
- MN: add more parameters to _parse_fitting_parameters_MultiNest(): n_clustering_params, max_iter, resume [previous run], const_efficiency_mode, wrapped_params [list of 0 or 1 (1 for wrap arround)], mode_tolerance, evidence_tolerance, log_zero, seed [random no. generator seed], verbose [need update on sampling progress?]; FOR MORE INFO SEE: https://github.com/JohannesBuchner/PyMultiNest/blob/master/pymultinest/run.py AND https://github.com/farhanferoz/MultiNest/blob/master/MultiNest_v3.12/nested.F90
- script and MM versions should be printed
- add one more fitting method? scipy.optimize, ultranest, https://lmfit.github.io/lmfit-py/, ???
- EMCEE backend - https://emcee.readthedocs.io/en/stable/user/backends/#emcee.backends.HDFBackend
- plot trajectory
- add check if 't_0' is covered by data and give warning if not
- print fixed parameters at begin or "no fixed parameters", so that full model can be extracted without the input file
- LD coeffs - there should be check who bands there compare to the ones in datasets
- random seed - first just print it early on (if used in calculations); then allow setting it for exact reproduction of results
- all_parameters in _get_parameters_ordered() and _check_fixed_parameters() - combine in a single one
- note that parameters are re-ordered (maybe in future add option for specifying order)
- datasets - guessing 245/246; plotting as well
- no_negative_blending_flux - only first dataset, or all datasets? Maybe add one more option
- allow plotting multiple models
- allow plotting many random models from posterior
- add beta distribution to allowed distributions (search for "gauss")
- for plot script add printing chi2 and fluxes
- EMCEE: starting parameters are read from file (e.g. 100 lines by 7 columns)
- EMCEE: some of the starting values are calculated based on equation given in yaml file, eg. "s: equation 100 / t_E" and then substitute each value of t_E and then use: "exec('out = 100 / 20.12345')" and use variable 'out'; This requires import from math of log, log10, arcsin etc.; make sure "s" in x_caustic_in is not replaced etc.; 
- if Cassan08 paramaterization is used then make sure times are >2450000.
- add automatic "obvious" checks on parameters: t_E>0, rho>0, s>0, 1>q>0 - even if they are not provided, then model should be rejected and warning given
- if magnification calculations break then give warning, reject the model, and continue
- binary source models - print fluxes of both sources separately
- warnings if plots will overwrite existing files
- check if output files (including plots) exists at the begin - similar to _warn_about_existing_output_files_MultiNest()
- plot title
- make plots tighter, i.e., reduce white space
<<<<<<< HEAD
- Add ln_prior values to blob? At some point we will want to save that information in output files
=======
- EMCEE: add ln_prior values to blob? At some point we will want to save that information in output files
>>>>>>> a1b433ab
- settings['input_file_root'] = input_file_root - in final function and use it for default output files names
- EMCEE: posterior output: 1) add log(prior), 2) add chi2 or equivalent, 3) add option to add fluxes
- EMCEE: print number of models calculated
- MN: separate corner plot for each mode (requires same shift to be used in _shift_t_0_in_samples())
- periodic variables - suggest it for alpha, x_caustic_X
- check if data files exist
- allow log10() of parameter
- Event.get_chi2() - add fit_blending=False option (actually this is different in MM v2)
- allow turning off flux printing
- EMCEE: in self._sampler.run_mcmc() and option for progress=True
- warnings on time plotting and data limits - checks for add/subtract 245/246
- if code fails during fitting, then it should still print the best model found so far - add try/except in _run_fit()
- example how to run fits on a grid of (s,q)
- allow periodic (either based on number of steps, or execution time) print of best model etc.
- print every n-th model
- for parallax models check if t_0_par is fixed and give warning, if not
- fits with 0 blending flux for some datasets
- when plotting best model, plot ~100 points based on t_E etc. + all visible epochs in data so that anomalies are not missed etc.
- add option to adjust Y scale to plot model fully
- in _parse_fit_constraints_prior() add a check if the priors are defined for fit parameters
- flux constraints for binary source models (note that for plotting it is now set to first dataset)
- allow Model.set_magnification_methods_parameters()
- triangle and trace plots - add option to plot burn-in as well
- methods - if only single string is provided, then this is a default method
- move _get_weighted_percentile() to a separate file with utils because it doesnt depend on self; maybe there are other similar functions
- allow LD parameters to be fitted<|MERGE_RESOLUTION|>--- conflicted
+++ resolved
@@ -53,11 +53,7 @@
 - check if output files (including plots) exists at the begin - similar to _warn_about_existing_output_files_MultiNest()
 - plot title
 - make plots tighter, i.e., reduce white space
-<<<<<<< HEAD
-- Add ln_prior values to blob? At some point we will want to save that information in output files
-=======
 - EMCEE: add ln_prior values to blob? At some point we will want to save that information in output files
->>>>>>> a1b433ab
 - settings['input_file_root'] = input_file_root - in final function and use it for default output files names
 - EMCEE: posterior output: 1) add log(prior), 2) add chi2 or equivalent, 3) add option to add fluxes
 - EMCEE: print number of models calculated
