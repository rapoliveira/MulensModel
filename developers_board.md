## December 2016 goals:
1. Satellite parallax calculations.
2. Guessing parameters of PSPL model.
3. PSBL calculation.
4. Start preparing the manual.


## Specific tasks to be performed
(__boldfaced__ correspond to this month goals)

* __satellite parallax__
* __PSBL calculation__
* __guessing parameters of PSPL model__
* __start manual preparations__
* anything from use cases at the end of this page
* fluxes fixed in chi^2 calculation
* annual parallax calculation - verify with VBB
* replace Model.reset\_magnification() with remembering parameters for calculated model in an instance of ModelParameters
* when checking units use Unit.physical\_type
* full test of HJD-JD correction in MulensData and Fit
* one test file per class
* pass datasets from Event to Model or vice versa
* does every function have a description? 
* better import of the module so that all main classes are accesiable
* Fit() should use marginalized distributions of fluxes (if those are from linear fits)
* use case 16 - code all coords features
* in Model: Fix ra and dec setters
* Reconsider implementation of plotting in use case 08 (perhaps more like use case 02 or based on use_case 10)
* make sure Event.\_\_init\_\_ is correct
<<<<<<< HEAD
* Add __repr__ functions to Lens and Source
* In Lens, add checks for new_mass as an astropy.units.Quantity and
  use solMass as default if not set.
=======
* improve accuracy of test\_annual\_parallax\_calculation() in tests/test\_Model.py
>>>>>>> 9733b8d6

### Non-functional elements of use cases:
* 01: model does not support time, caustics, trajectory
* 02: Entire use case not implemented
  * 02: Model does not support defining the model by the lens and source (see also use case 03).
  * 02: Model does not support plot_lightcurve()
  * 02: Model does not support theta_E (see also use case 03)
* 03: Model does not support source and blend fluxes or magnitudes. Consequently, it also does not support plotting time vs. magnitude.
* 03: Model does not support any plotting. Needs plot_lightcurve, plot_caustics, plot_trajectory. plot_caustics is actually meant to be a function in Lens.
* 04: definition of ra and dec not supported. see also point above and use case 13.
* 04: Event does not support append (as in append a new dataset)
* 05: MulensData does not support satellite
* 06: WFIRST data not implemented, MulensData also does not support bandpass
* 07: This version of defining a Lens is not implemented.
* 08: see above
* 09: Finite source effects not implemented.
* 10: source_flux and blend_flux not supported by Model. I'm not sure
  the plotting would work either.
* 11: Entire use case not implemented
* 12: Event does not support chi2_0
* 13: ModelParameters does not support frame_origin 
* 16: MulensData does not support ra, dec. Event does not support coords (or ra, dec).


## Decisions we should make:

1. How to handle changes in origin of the coordinate system? Internally we're working in the center of mass, but fitting is sometimes much faster if the system is relative to, e.g., planetary caustic or a cusp. Also think how this should be done for triple lenses. 
1. How to handle full reparametrization of the model? Cassan 2008 is particular example. 

## Use cases to be written 

* Anything from "high level decisions" above.
* Specify that the source has 2 components.
* Scaling of observed data to a scale of other dataset. We normally do it to transform follow-up data to survey magnitude scale so that they can be presented on a single plot. 
* Class Model should not allow accesing attributes that shouldn't be there, eg., q for single lens case.
* Transform t_E and other parameters between geocentric and heliocentric frames.
* Errorbar scaling, in particular the two parameter.
* Source limb darkening profile: use of gamma and u conventions, obtaining the value from outside sources (Claret papers). 
<|MERGE_RESOLUTION|>--- conflicted
+++ resolved
@@ -27,13 +27,11 @@
 * in Model: Fix ra and dec setters
 * Reconsider implementation of plotting in use case 08 (perhaps more like use case 02 or based on use_case 10)
 * make sure Event.\_\_init\_\_ is correct
-<<<<<<< HEAD
 * Add __repr__ functions to Lens and Source
 * In Lens, add checks for new_mass as an astropy.units.Quantity and
   use solMass as default if not set.
-=======
 * improve accuracy of test\_annual\_parallax\_calculation() in tests/test\_Model.py
->>>>>>> 9733b8d6
+
 
 ### Non-functional elements of use cases:
 * 01: model does not support time, caustics, trajectory
