import numpy as np
from numpy.testing import assert_almost_equal as almost
from math import isclose
import unittest
from astropy import units as u
import warnings

import MulensModel as mm


def test_n_lenses():
    """check n_lenses property"""
    model_1 = mm.Model({"t_0": 2456789., "u_0": 1., "t_E": 30.})
    model_2 = mm.Model({"t_0": 2456789., "u_0": 1., "t_E": 30.,
                        "s": 1.1234, "q": 0.123, 'alpha': 12.34})
    model_3 = mm.Model({"t_0": 2456789., "u_0": 1., "t_E": 30.,
                        "s": 1.1234, "q": 0.123, 'alpha': 12.34,
                        'convergence_K': 0.04, 'shear_G': complex(0.1, -0.05)})
    assert model_1.n_lenses == 1
    assert model_2.n_lenses == 2
    assert model_3.n_lenses == 2


# Point Lens Tests
def test_model_PSPL_1():
    """tests basic evaluation of Paczynski model"""
    t_0 = 5379.57091
    u_0 = 0.52298
    t_E = 17.94002
    times = np.array([t_0-2.5*t_E, t_0, t_0+t_E])
    model = mm.Model({'t_0': t_0, 'u_0': u_0, 't_E': t_E})
    almost(model.get_magnification(times),
           np.array([1.028720763, 2.10290259, 1.26317278]),
           err_msg="PSPL model returns wrong values")


def test_model_init_1():
    """tests if basic parameters of Model.__init__() are properly passed"""
    t_0 = 5432.10987
    u_0 = 0.001
    t_E = 123.456
    rho = 0.0123
    my_model = mm.Model({'t_0': t_0, 'u_0': u_0, 't_E': t_E, 'rho': rho})
    almost(my_model.parameters.t_0, t_0, err_msg='t_0 not set properly')
    almost(my_model.parameters.u_0, u_0, err_msg='u_0 not set properly')
    almost(my_model.parameters.t_E, t_E, err_msg='t_E not set properly')
    almost(my_model.parameters.rho, rho, err_msg='rho not set properly')


class TestModel(unittest.TestCase):
    def test_negative_t_E(self):
        with self.assertRaises(ValueError):
<<<<<<< HEAD
            mm.Model({'t_0': 2450000., 'u_0': 0.1, 't_E': -100.})
=======
            _ = mm.Model({'t_0': 2450000., 'u_0': 0.1, 't_E': -100.})
>>>>>>> fb1a7de5


def test_model_parallax_definition():
    """Update parameters in an existing model"""
    model_2 = mm.Model({'t_0': 2450000., 'u_0': 0.1, 't_E': 100.,
                        'pi_E_N': 0.1, 'pi_E_E': 0.2})

    model_2.parameters.pi_E_N = 0.3
    model_2.parameters.pi_E_E = 0.4
    assert model_2.parameters.pi_E_N == 0.3
    assert model_2.parameters.pi_E_E == 0.4

    model_3 = mm.Model({'t_0': 2450000., 'u_0': 0.1, 't_E': 100.,
                        'pi_E': (0.5, 0.6)})
    assert model_3.parameters.pi_E_N == 0.5
    assert model_3.parameters.pi_E_E == 0.6

    model_4 = mm.Model({'t_0': 2450000., 'u_0': 0.1, 't_E': 100.,
                        'pi_E_N': 0.7, 'pi_E_E': 0.8})
    assert model_4.parameters.pi_E_N == 0.7
    assert model_4.parameters.pi_E_E == 0.8


def test_coords_transformation():
    """
    this was tested using http://ned.ipac.caltech.edu/forms/calculator.html
    """
    coords = "17:54:32.1 -30:12:34.0"
    model = mm.Model({'t_0': 2450000., 'u_0': 0.1, 't_E': 100.}, coords=coords)

    almost(model.coords.galactic_l.value, 359.90100049-360., decimal=4)
    almost(model.coords.galactic_b.value, -2.31694073, decimal=3)

    almost(model.coords.ecliptic_lon.value, 268.81102051, decimal=1)
    almost(model.coords.ecliptic_lat.value, -6.77579203, decimal=2)


def test_init_parameters():
    """are parameters properly passed between Model and ModelParameters?"""
    t_0 = 6141.593
    u_0 = 0.5425
    t_E = 62.63*u.day
    params = mm.ModelParameters({'t_0': t_0, 'u_0': u_0, 't_E': t_E})
    model = mm.Model(parameters=params)
    almost(model.parameters.t_0, t_0)
    almost(model.parameters.u_0, u_0)
    almost(model.parameters.t_E, t_E.value)


def test_limb_darkening():
    """check if limb_darkening coeffs are properly passed and converted"""
    gamma = 0.4555
    u = 3. * gamma / (2. + gamma)

    model = mm.Model({'t_0': 2450000., 'u_0': 0.1, 't_E': 100., 'rho': 0.001})
    model.set_limb_coeff_gamma('I', gamma)

    almost(model.get_limb_coeff_gamma('I'), gamma)
    almost(model.get_limb_coeff_u('I'), u)


def test_t_E():
    """make sure t_E can be accessed properly"""
    t_0 = 2460000.
    u_0 = 0.1
    t_E = 12.3456
    t_star = 0.01234
    params = dict(t_0=t_0, u_0=u_0, t_E=t_E)
    model_1 = mm.Model(params)
    params['t_star'] = t_star
    model_2 = mm.Model(params)

    almost(model_1.parameters.t_E, t_E)
    almost(model_2.parameters.t_E, t_E)


# Binary Lens tests
# Binary lens parameters:
alpha = 229.58 * u.deg
s = 1.3500
q = 0.00578
# Other parameters
t_E = 62.63 * u.day
rho = 0.01

# Adjust t_0, u_0 from primary to CM
shift_x = -s * q / (1. + q)
delta_t_0 = -t_E.value * shift_x * np.cos(alpha).value
delta_u_0 = -shift_x * np.sin(alpha).value
t_0 = 2456141.593 + delta_t_0
u_0 = 0.5425 + delta_u_0


def test_BLPS_01():
    """simple binary lens with point source"""
    params = mm.ModelParameters({
        't_0': t_0, 'u_0': u_0, 't_E': t_E, 'alpha': alpha, 's': s,
        'q': q})

    model = mm.Model(parameters=params)
    t = np.array([2456112.5])
    data = mm.MulensData(data_list=[t, t*0.+16., t*0.+0.01])
    magnification = model.get_magnification(data.time[0])
    almost(magnification, 4.691830781584699)
# This value comes from early version of this code.
# almost(m, 4.710563917)
# This value comes from Andy's getbinp().


def test_BLPS_shear_active():
    """
    simple binary lens with point source and external convergence and shear
    """
    params = mm.ModelParameters({
        't_0': t_0, 'u_0': u_0, 't_E': t_E, 'alpha': alpha, 's': s,
        'q': q, 'convergence_K': 0.08, 'shear_G': complex(0.1, -0.1)})

    model = mm.Model(parameters=params)
    t = np.array([2456112.5])
    data = mm.MulensData(data_list=[t, t*0.+16., t*0.+0.01])
    magnification = model.get_magnification(data.time[0])
    assert not isclose(magnification, 4.691830781584699, abs_tol=1e-2)


def test_BLPS_shear():
    """
    simple binary lens with point source and external convergence and shear
    """
    params = mm.ModelParameters({
        't_0': t_0, 'u_0': u_0, 't_E': t_E, 'alpha': alpha, 's': s,
        'q': q, 'convergence_K': 0.0, 'shear_G': complex(0, 0)})

    model = mm.Model(parameters=params)
    t = np.array([2456112.5])
    data = mm.MulensData(data_list=[t, t*0.+16., t*0.+0.01])
    magnification = model.get_magnification(data.time[0])
    almost(magnification, 4.691830781584699)


def test_BLPS_02():
    """
    simple binary lens with extended source and different methods to
    evaluate magnification
    """

    params = mm.ModelParameters({
        't_0': t_0, 'u_0': u_0, 't_E': t_E, 'alpha': alpha, 's': s,
        'q': q, 'rho': rho})
    model = mm.Model(parameters=params)

    t = np.array([6112.5, 6113., 6114., 6115., 6116., 6117., 6118., 6119])
    t += 2450000.
    methods = [2456113.5, 'Quadrupole', 2456114.5, 'Hexadecapole', 2456116.5,
               'VBBL', 2456117.5]
    model.set_magnification_methods(methods)
    assert model.default_magnification_method == 'point_source'
    assert model.methods == methods

    data = mm.MulensData(data_list=[t, t*0.+16., t*0.+0.01])
    result = model.get_magnification(data.time)

    expected = np.array([4.69183078, 2.87659723, 1.83733975, 1.63865704,
                         1.61038135, 1.63603122, 1.69045492, 1.77012807])
    almost(result, expected, decimal=4)

    # Possibly, this test should be re-created in test_FitData.py
    # Below we test passing the limb coeff to VBBL function.
    # data.bandpass = 'I'
    model.set_limb_coeff_u('I', 10.)
    # This is an absurd value but I needed something quick.
    result = model.get_magnification(
        data.time, gamma=model.get_limb_coeff_gamma('I'))
    almost(result[5], 1.6366862, decimal=3)
    result_2 = model.get_magnification(data.time, bandpass='I')
    almost(result, result_2)


class TestBLPS02AC(unittest.TestCase):
    """
    simple binary lens with extended source and different methods to evaluate
    magnification - version with adaptivecontouring
    """

    def setUp(self):
        t = np.array([6112.5, 6113., 6114., 6115., 6116., 6117., 6118., 6119])
        t += 2450000.
        self.data = mm.MulensData(data_list=[t, t*0.+16., t*0.+0.01])

        ac_name = 'Adaptive_Contouring'
        methods = [2456113.5, 'Quadrupole', 2456114.5, 'Hexadecapole',
                   2456116.5,
                   ac_name, 2456117.5]
        accuracy_1 = {'accuracy': 0.04}
        accuracy_2 = {'accuracy': 0.01, 'ld_accuracy': 0.00001}

        params = mm.ModelParameters({
            't_0': t_0, 'u_0': u_0, 't_E': t_E, 'alpha': alpha, 's': s,
            'q': q, 'rho': rho})
        self.model_ac_1 = mm.Model(parameters=params)
        self.model_ac_1.set_magnification_methods(methods)
        self.model_ac_1.set_magnification_methods_parameters(
            {ac_name: accuracy_1})

        self.model_ac_2 = mm.Model(parameters=params)
        # data.bandpass = 'I'
        self.model_ac_2.set_limb_coeff_u('I', 10.)
        # This is an absurd value but I needed something quick.
        self.model_ac_2.set_magnification_methods(methods)
        self.model_ac_2.set_magnification_methods_parameters(
            {ac_name: accuracy_2})

    def test_methods(self):
        def test_model_methods(model):
            assert model.default_magnification_method == 'point_source'
            methods_compare = [
                2456113.5, 'Quadrupole', 2456114.5, 'Hexadecapole',
                2456116.5, 'Adaptive_Contouring', 2456117.5]
            assert model.methods == methods_compare

        test_model_methods(self.model_ac_1)
        test_model_methods(self.model_ac_2)

    def test_methods_parameters_1(self):
        # test get_magnification_methods_parameters()
        assert (self.model_ac_1.get_magnification_methods_parameters(
            'Adaptive_Contouring') ==
                {'adaptive_contouring': {'accuracy': 0.04}})

    def test_mag_calculation_1(self):
        """Test calculation of magnification"""
        result = self.model_ac_1.get_magnification(self.data.time)
        expected = np.array([4.69183078, 2.87659723, 1.83733975, 1.63865704,
                             1.61038135, 1.63603122, 1.69045492, 1.77012807])
        almost(result, expected, decimal=3)

    def test_methods_parameters_2(self):
        """
        test get_magnification_methods_parameters()
        and methods_parameters()
        """
        AC = 'Adaptive_Contouring'
        dict_1 = self.model_ac_2.get_magnification_methods_parameters(AC)
        reference = {AC.lower(): {'accuracy': 0.01, 'ld_accuracy': 0.00001}}
        assert dict_1 == reference

    def test_mag_calculation_2(self):
        """Test calculation of magnification with limb darkening"""
        result = self.model_ac_2.get_magnification(
            self.data.time, gamma=self.model_ac_2.get_limb_coeff_gamma('I'))
        almost(result[5], 1.6366862, decimal=3)


class TestMethodsParameters(unittest.TestCase):
    """
    make sure additional parameters are properly passed to very inner functions
    """
    def setUp(self):
        t = np.array([2456117.])
        self.data = mm.MulensData(data_list=[t, t*0.+16., t*0.+0.01])

        self.params = mm.ModelParameters({
            't_0': t_0, 'u_0': u_0, 't_E': t_E, 'alpha': alpha, 's': s,
            'q': q, 'rho': rho})
        methods = [2456113.5, 'Quadrupole', 2456114.5, 'Hexadecapole',
                   2456116.5, 'VBBL', 2456117.5]
        self.model_1 = mm.Model(parameters=self.params)
        self.model_1.set_magnification_methods(methods)

        vbbl_options_2 = {'accuracy': 0.1}
        methods_parameters_2 = {'VBBL': vbbl_options_2}
        self.model_2 = mm.Model(parameters=self.params)
        self.model_2.set_magnification_methods(methods)
        self.model_2.set_magnification_methods_parameters(methods_parameters_2)

        vbbl_options_3 = {'accuracy': 1.e-5}
        methods_parameters_3 = {'VBBL': vbbl_options_3}
        self.model_3 = mm.Model(parameters=self.params)
        self.model_3.set_magnification_methods(methods)
        self.model_3.set_magnification_methods_parameters(methods_parameters_3)

    def test_methods(self):
        def test_model_methods(model):
            assert (model.default_magnification_method == 'point_source')
            assert (model.methods ==
                    [2456113.5, 'Quadrupole', 2456114.5, 'Hexadecapole',
                     2456116.5,
                     'VBBL', 2456117.5])

        test_model_methods(self.model_1)
        test_model_methods(self.model_2)
        test_model_methods(self.model_3)

    def test_get_magnification_methods(self):
        assert (self.model_1.get_magnification_methods() ==
                [2456113.5, 'Quadrupole', 2456114.5, 'Hexadecapole',
                 2456116.5,
                 'VBBL', 2456117.5])
        assert (self.model_1.get_magnification_methods(source=1) ==
                [2456113.5, 'Quadrupole', 2456114.5, 'Hexadecapole',
                 2456116.5,
                 'VBBL', 2456117.5])
        with self.assertRaises(IndexError):
            self.model_1.get_magnification_methods(source=2)

    def test_mag_calculations(self):
        result_1 = self.model_1.get_magnification(self.data.time)
        result_2 = self.model_2.get_magnification(self.data.time)
        result_3 = self.model_3.get_magnification(self.data.time)

        assert result_1[0] != result_2[0]
        assert result_1[0] != result_3[0]
        assert result_2[0] != result_3[0]

    def test_get_magnification_methods_parameters(self):
        with self.assertRaises(KeyError):
            self.model_1.get_magnification_methods_parameters('vbbl')

        assert (self.model_2.get_magnification_methods_parameters(
            'vbbl') == {'vbbl': {'accuracy': 0.1}})
        assert (self.model_3.get_magnification_methods_parameters(
            'vbbl') == {'vbbl': {'accuracy': 1.e-5}})

    def test_default_magnification_methods(self):
        """
        Test if methods are properly changed and
        the warning is raised for deprecated method.
        """
        model = mm.Model(self.params)
        assert model.default_magnification_method == 'point_source'

        with warnings.catch_warnings(record=True) as warnings_:
            warnings.simplefilter("always")
            model.set_default_magnification_method('point_source_point_lens')
            assert len(warnings_) == 1
            assert issubclass(warnings_[0].category, DeprecationWarning)

        assert model.default_magnification_method == 'point_source_point_lens'

        model.default_magnification_method = 'VBBL'
        assert model.default_magnification_method == 'VBBL'


def test_caustic_for_orbital_motion():
    """
    check if caustics calculated for different epochs in orbital motion model
    are as expected
    """
    q = 0.1
    s = 1.3
    params = {'t_0': 100., 'u_0': 0.1, 't_E': 10., 'q': q,
              's': s, 'ds_dt': 0.5, 'alpha': 0., 'dalpha_dt': 0.}
    model = mm.Model(parameters=params)

    model.update_caustics()
    almost(model.caustics.get_caustics(),
           mm.Caustics(q=q, s=s).get_caustics())

    model.update_caustics(100.+365.25/2)
    almost(model.caustics.get_caustics(),
           mm.Caustics(q=q, s=1.55).get_caustics())


def test_update_single_lens_with_shear_caustic():
    """
    make sure that updating single lens caustic works ok
    """
    convergence_K = 0.1
    shear_G = complex(-0.1, -0.2)

    model = mm.Model(mm.ModelParameters({
        't_0': 0., 'u_0': 1., 't_E': 2., 'alpha': 3.,
        'convergence_K': 0., 'shear_G': complex(0, 0)}))
    model.parameters.convergence_K = convergence_K
    model.parameters.shear_G = shear_G
    model.update_caustics()
    assert model.caustics.convergence_K == convergence_K
    assert model.caustics.shear_G == shear_G


def test_magnifications_for_orbital_motion():
    """
    make sure that orbital motion parameters are properly passed to
    magnification methods calculations
    """
    dict_static = {'t_0': 100., 'u_0': 0.1, 't_E': 100., 'q': 0.99,
                   's': 1.1, 'alpha': 10.}
    dict_motion = dict_static.copy()
    dict_motion.update({'ds_dt': -2, 'dalpha_dt': -300.})
    static = mm.Model(dict_static)
    motion = mm.Model(dict_motion)

    t_1 = 100.
    almost(static.get_magnification(t_1), motion.get_magnification(t_1))

    t_2 = 130.
    static.parameters.s = 0.93572895
    static.parameters.alpha = 345.359342916
    almost(static.get_magnification(t_2), motion.get_magnification(t_2))


def test_model_binary_and_finite_sources():
    """
    test if model magnification calculation for binary source works with
    finite sources (both rho and t_star given)
    """
    model = mm.Model({
        't_0_1': 5000., 'u_0_1': 0.005, 'rho_1': 0.001,
        't_0_2': 5100., 'u_0_2': 0.0003, 't_star_2': 0.03, 't_E': 25.})
    model_1 = mm.Model(model.parameters.source_1_parameters)
    model_2 = mm.Model(model.parameters.source_2_parameters)

    (t1, t2) = (4999.95, 5000.05)
    (t3, t4) = (5099.95, 5100.05)
    finite = 'finite_source_uniform_Gould94'
    methods = [t1, finite, t2, 'point_source', t3, finite, t4]
    model.set_magnification_methods(methods)
    model_1.set_magnification_methods(methods)
    model_2.set_magnification_methods(methods)

    def test_model_methods(test_model):
        assert (test_model.default_magnification_method == 'point_source')
        assert (test_model.methods ==
                [t1, finite, t2, 'point_source', t3, finite, t4])

    test_model_methods(model)
    test_model_methods(model_1)
    test_model_methods(model_2)

    (f_s_1, f_s_2) = (100., 300.)
    time = np.linspace(4900., 5200., 4200)
    mag_1 = model_1.get_magnification(time)
    mag_2 = model_2.get_magnification(time)

    # test: model.set_source_flux_ratio(f_s_2/f_s_1)
    fitted = model.get_magnification(time, source_flux_ratio=f_s_2 / f_s_1)
    expected = (mag_1 * f_s_1 + mag_2 * f_s_2) / (f_s_1 + f_s_2)
    almost(fitted, expected)

    # test separate=True option:
    (mag_1_, mag_2_) = model.get_magnification(time, separate=True)
    almost(mag_1, mag_1_)
    almost(mag_2, mag_2_)


def test_binary_source_and_fluxes_for_bands():
    """
    Test if setting different flux ratios for different bands in binary
    source models works properly. The argument flux_ratio_constraint
    is set as string.
    """
    model = mm.Model({'t_0_1': 5000., 'u_0_1': 0.05,
                      't_0_2': 5100., 'u_0_2': 0.003, 't_E': 30.})

    times_I = np.linspace(4900., 5200., 3000)
    times_V = np.linspace(4800., 5300., 250)
    (f_s_1_I, f_s_2_I) = (10., 20.)
    (f_s_1_V, f_s_2_V) = (15., 5.)
    q_f_I = f_s_2_I / f_s_1_I
    q_f_V = f_s_2_V / f_s_1_V
    (mag_1_I, mag_2_I) = model.get_magnification(times_I, separate=True)
    (mag_1_V, mag_2_V) = model.get_magnification(times_V, separate=True)
    effective_mag_I = (mag_1_I + mag_2_I * q_f_I) / (1. + q_f_I)
    effective_mag_V = (mag_1_V + mag_2_V * q_f_V) / (1. + q_f_V)
    # flux_I = mag_1_I * f_s_1_I + mag_2_I * f_s_2_I + f_b_I
    # flux_V = mag_1_V * f_s_1_V + mag_2_V * f_s_2_V + f_b_V

    # model.set_source_flux_ratio_for_band('I', q_f_I)
    # model.set_source_flux_ratio_for_band('V', q_f_V)

    # Test Model.get_magnification()
    result_I = model.get_magnification(times_I, source_flux_ratio=q_f_I)
    result_V = model.get_magnification(times_V, source_flux_ratio=q_f_V)
    almost(result_I, effective_mag_I)
    almost(result_V, effective_mag_V)


class TestSeparateMethodForEachSource(unittest.TestCase):
    """
    Checks if setting separate magnification method for each source in
    binary source models works properly.
    """
    def setUp(self):
        parameters = {'t_0_1': 5000., 'u_0_1': 0.01, 'rho_1': 0.005,
                      't_0_2': 5100., 'u_0_2': 0.001, 'rho_2': 0.005,
                      't_E': 1000.}
        self.model = mm.Model(parameters)

    def test_1(self):
        self.model.set_magnification_methods(
            [4999., 'finite_source_uniform_Gould94', 5101.], source=1)
        # In order not to get "no FS method" warning:
        self.model.set_magnification_methods(
            [0., 'finite_source_uniform_Gould94', 1.], source=2)
        out = self.model.get_magnification(5000., separate=True)
        almost([out[0][0], out[1][0]], [103.46704167, 10.03696291])
        assert self.model.default_magnification_method == 'point_source'
        assert (self.model.methods[1] ==
                [4999., 'finite_source_uniform_Gould94', 5101.])
        assert (self.model.methods[2] ==
                [0., 'finite_source_uniform_Gould94', 1.])
        assert (self.model.get_magnification_methods(source=1) ==
                [4999., 'finite_source_uniform_Gould94', 5101.])
        assert (self.model.get_magnification_methods(source=2) ==
                [0., 'finite_source_uniform_Gould94', 1.])
        assert (self.model.get_magnification_methods() ==
                {1: [4999., 'finite_source_uniform_Gould94', 5101.],
                 2: [0., 'finite_source_uniform_Gould94', 1.]})

    def test_2(self):
        self.model.set_magnification_methods(
            [4999., 'finite_source_uniform_Gould94', 5001.], source=1)
        self.model.set_magnification_methods(
            [5099., 'finite_source_uniform_Gould94', 5101.], source=2)
        out = self.model.get_magnification(5100., separate=True)
        almost([out[0][0], out[1][0]], [9.98801936, 395.96963727])
        assert self.model.default_magnification_method == 'point_source'
        assert (self.model.methods[1] ==
                [4999., 'finite_source_uniform_Gould94', 5001.])
        assert (self.model.methods[2] ==
                [5099., 'finite_source_uniform_Gould94', 5101.])


def test_get_lc():
    """
    Test if Model.get_lc() works properly; we test on binary source model
    without finite source effect.
    """
    model = mm.Model({'t_0_1': 5000., 'u_0_1': 1.,
                      't_0_2': 5100., 'u_0_2': 0.1,
                      't_E': 100.})
    out = model.get_lc(5050., source_flux=[1., 2.], blend_flux=3.)
    almost(out, 19.668370500043526)


def test_is_finite_source():
    model_fs = mm.Model({'t_0': 10, 'u_0': 1, 't_E': 3, 'rho': 0.001})
    model_ps = mm.Model({'t_0': 10, 'u_0': 1, 't_E': 3})

    assert model_fs.parameters.is_finite_source()
    assert not model_ps.parameters.is_finite_source()


def test_repr():
    """Test if printing is Model instance is OK."""
    parameters = {'t_0': 2454656.4, 'u_0': 0.003,
                  't_E': 11.1, 't_star': 0.055}
    begin = ("    t_0 (HJD)       u_0    t_E (d)    t_star (d) \n"
             "2454656.40000  0.003000    11.1000      0.055000 \n")
    end = "default magnification method: point_source"
    model = mm.Model(parameters)
    assert str(model) == begin + end

    coords = "17:54:32.10 -30:12:34.99"
    model = mm.Model(parameters, coords=coords)
    expected = "{:}coords: {:}\n{:}".format(begin, coords, end)
    assert str(model) == expected

    model = mm.Model(parameters)
    methods = [2454656.3, 'finite_source_uniform_Gould94', 2454656.5]
    model.set_magnification_methods(methods)
    expected = "{:}{:}\nother magnification methods: {:}".format(
        begin, end, methods)
    assert str(model) == expected

    model = mm.Model(parameters)
    model.set_limb_coeff_gamma("I", 0.5)
    expected = begin + end + "\nlimb-darkening coeffs (gamma): {'I': 0.5}"
    assert str(model) == expected


def prepare_xallarap_test(
        xi_Omega_node=0., xi_argument_of_latitude_reference=0.,
        t_0_xi=None, xi_eccentricity=None, xi_omega_periapsis=None):
    """
    prepare data for unit tests of xallarap models
    """
    t_0 = 2459876.0
    d_time = 4.
    u_0 = 0.01357
    xi_a = 0.0123456789
    tau = 0.03838383

    common = {'t_0': t_0, 't_E': d_time / tau, 'u_0': u_0}
    xallarap = {
        'xi_period': 2.*d_time, 'xi_semimajor_axis': xi_a,
        'xi_Omega_node': xi_Omega_node, 'xi_inclination': 0.,
        'xi_argument_of_latitude_reference': xi_argument_of_latitude_reference
        }
    if t_0_xi is not None:
        if t_0_xi == "t_0":
            t_0_xi = t_0
        elif t_0_xi == "t_0+d_time":
            t_0_xi = t_0 + d_time
        xallarap['t_0_xi'] = t_0_xi
    if xi_eccentricity is not None:
        xallarap['xi_eccentricity'] = xi_eccentricity
    if xi_omega_periapsis is not None:
        xallarap['xi_omega_periapsis'] = xi_omega_periapsis

    model_1 = mm.Model(common)
    model_2 = mm.Model({**common, **xallarap})
    return (model_1, model_2, t_0, d_time, tau, u_0, xi_a)


def test_xallarap_at_t_0_circular():
    """
    Make sure that xallarap circular and non-xallarap 1L1S models
    produce the same magnifications at t_0.
    """
    (model_1, model_2, t_0) = prepare_xallarap_test()[:2+1]

    assert model_1.get_magnification(t_0) == model_2.get_magnification(t_0)


def test_xallarap_at_t_0_eccentric():
    """
    Make sure that xallarap eccentric and non-xallarap 1L1S models
    produce the same magnifications at t_0.
    """
    kwargs = {'xi_eccentricity': 0.5, 'xi_omega_periapsis': 12.3456}
    (model_1, model_2, t_0) = prepare_xallarap_test(**kwargs)[:2+1]

    assert model_1.get_magnification(t_0) == model_2.get_magnification(t_0)


def test_xallarap_at_t_0_plus_half_of_period_1():
    """
    Xallarap - circular orbit, half period after t_0, and Omega+nu_0 = 0.
    Expected u is from pen and pencil calculations.
    """
    (model, t_0, d_time, tau, u_0, xi_a) = prepare_xallarap_test()[1:]

    u2 = u_0**2 + (tau - 2. * xi_a)**2
    expected = (u2 + 2.) / np.sqrt(u2 * (u2 + 4.))
    assert expected == model.get_magnification(t_0+d_time)


def test_xallarap_at_t_0_plus_half_of_period_2():
    """
    Xallarap - circular orbit, half period after t_0, and Omega+nu_0 = 90.
    Expected u is from pen and pencil calculations.
    """
    (model, t_0, d_time, tau, u_0, xi_a) = prepare_xallarap_test(90., 0.)[1:]

    u2 = (u_0 - 2. * xi_a)**2 + tau**2
    expected = (u2 + 2.) / np.sqrt(u2 * (u2 + 4.))
    assert expected == model.get_magnification(t_0+d_time)


def test_xallarap_at_t_0_plus_half_of_period_3():
    """
    Xallarap - circular orbit, half period after t_0, and Omega+nu_0 = 180.
    Expected u is from pen and pencil calculations.
    """
    (model, t_0, d_time, tau, u_0, xi_a) = prepare_xallarap_test(90., 90.)[1:]

    u2 = u_0**2 + (tau + 2. * xi_a)**2
    expected = (u2 + 2.) / np.sqrt(u2 * (u2 + 4.))
    assert expected == model.get_magnification(t_0+d_time)


def test_xallarap_at_t_0_plus_half_of_period_4():
    """
    Xallarap - circular orbit, half period after t_0, and Omega+nu_0 = 180.
    The t_0_xi is provided as a parameter and = t_0.
    Expected u is from pen and pencil calculations.
    """
    args = [90., 90., "t_0"]
    (model, t_0, d_time, tau, u_0, xi_a) = prepare_xallarap_test(*args)[1:]

    u2 = u_0**2 + (tau + 2. * xi_a)**2
    expected = (u2 + 2.) / np.sqrt(u2 * (u2 + 4.))
    assert expected == model.get_magnification(t_0+d_time)


def test_xallarap_at_t_0_plus_half_of_period_5():
    """
    Xallarap - circular orbit, half period after t_0, and Omega+nu_0 = 180.
    The t_0_xi is provided as a parameter and = t_0.
    Expected u is from pen and pencil calculations.
    """
    args = [90., 90., "t_0+d_time"]
    (model, t_0, d_time, tau, u_0, xi_a) = prepare_xallarap_test(*args)[1:]

    u2 = u_0**2 + tau**2
    expected = (u2 + 2.) / np.sqrt(u2 * (u2 + 4.))
    assert expected == model.get_magnification(t_0+d_time)


def test_xallarap_at_t_0_plus_half_of_period_6_eccentric():
    """
    Extremely eccentric xallarap orbit checked half period later
    """
    kwargs = {'xi_eccentricity': 0.999, 'xi_omega_periapsis': 0.}
    (model, t_0, d_time, tau, u_0, xi_a) = prepare_xallarap_test(**kwargs)[1:]

    u2 = u_0**2 + (tau - 2. * xi_a)**2
    expected = (u2 + 2.) / np.sqrt(u2 * (u2 + 4.))
    assert expected == model.get_magnification(t_0+d_time)


def test_xallarap_at_t_0_plus_half_of_period_7_eccentric():
    """
    Extremely eccentric xallarap orbit with Omega=270 checked half period later
    """
    kwargs = {'xi_eccentricity': 0.999, 'xi_omega_periapsis': 0.,
              'xi_Omega_node': 270.}
    (model, t_0, d_time, tau, u_0, xi_a) = prepare_xallarap_test(**kwargs)[1:]

    u2 = (u_0 + 2. * xi_a)**2 + tau**2
    expected = (u2 + 2.) / np.sqrt(u2 * (u2 + 4.))
    almost(expected, model.get_magnification(t_0+d_time))


# Tests to Add:
#
# test get_trajectory:
#   straight-up trajectory
#   case with annual parallax (check test_Model_Parallax.py)
#   case with satellite parallax (check test_Model_Parallax.py)
#   coords is propagating correctly (check test_Model_Parallax.py)
#
# test set_times:
#   keywords to test:
#     t_range=None, t_start=None, t_stop=None, dt=None, n_epochs=1000
#
# test set_default_magnification_method:
#   change from default value
#
# test get_satellite_coords: (check test_Model_Parallax.py)
#   returns None if no ephemerides file set
#   other condidtions probably covered by other unit tests
#
# test _magnification_2_sources: check instances of q_flux being specified vs.
# separate. Specifically worried that calls to magnification from other parts
# of the code work as expected.
#
# properties: parallax, caustics, parameters, n_lenses, n_source, is_static,
# coords, bandpasses,<|MERGE_RESOLUTION|>--- conflicted
+++ resolved
@@ -50,11 +50,7 @@
 class TestModel(unittest.TestCase):
     def test_negative_t_E(self):
         with self.assertRaises(ValueError):
-<<<<<<< HEAD
             mm.Model({'t_0': 2450000., 'u_0': 0.1, 't_E': -100.})
-=======
-            _ = mm.Model({'t_0': 2450000., 'u_0': 0.1, 't_E': -100.})
->>>>>>> fb1a7de5
 
 
 def test_model_parallax_definition():
