--- conflicted
+++ resolved
@@ -459,6 +459,7 @@
                                 'name': 'xallarap eccentricity'},
             'xi_omega_periapsis': {'width': 11, 'precision': 5, 'unit': 'deg',
                                    'name': 'xallarap omega periapsis'},
+            't_0_xi': {'width': 13, 'precision': 5, 'unit': 'HJD'},
         }
         # Add binary source parameters with the same settings.
         binary_source_keys = ['t_0_1', 't_0_2', 'u_0_1', 'u_0_2',
@@ -471,28 +472,21 @@
                 formats[key]['unit'] = form['unit']
             if 'name' in form:
                 raise KeyError('internal issue: {:}'.format(key))
-<<<<<<< HEAD
-
-        variables = ''
-        values = ''
-
-        for key in formats.keys():
-=======
+
         ordered_keys = [
             't_0', 't_0_1', 't_0_2', 'u_0', 'u_0_1', 'u_0_2', 't_eff', 't_E',
             'rho', 'rho_1', 'rho_2', 't_star', 't_star_1', 't_star_2',
-            'pi_E_N', 'pi_E_E', 's', 'q', 'alpha',
-            'convergence_K', 'shear_G', 'ds_dt', 'dalpha_dt',
+            'pi_E_N', 'pi_E_E', 't_0_par', 's', 'q', 'alpha',
+            'convergence_K', 'shear_G', 'ds_dt', 'dalpha_dt', 't_0_kep',
             'x_caustic_in', 'x_caustic_out', 't_caustic_in', 't_caustic_out',
             'xi_period', 'xi_semimajor_axis', 'xi_inclination',
             'xi_Omega_node', 'xi_argument_of_latitude_reference',
-            'xi_eccentricity', 'xi_omega_periapsis',
+            'xi_eccentricity', 'xi_omega_periapsis', 't_0_xi'
         ]
 
         variables = ''
         values = ''
         for key in ordered_keys:
->>>>>>> 9984f60e
             if key not in keys:
                 continue
             (full_name, value) = self._get_values_for_repr(formats[key], key)
