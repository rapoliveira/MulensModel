import numpy as np

from MulensModel.uniformcausticsampling import UniformCausticSampling
from MulensModel.orbits.orbit import Orbit


class ModelParameters(object):
    """
    A class for the basic microlensing model parameters (t_0, u_0,
    t_E, s, q, alpha, etc.). Can handle point lens or binary lens.
    The pi_E assumes NE coordinates (Parallel, Perpendicular
    coordinates are not supported).

    Arguments :
        parameters: *dictionary*
            A dictionary of parameters and their values. See
            :py:func:`which_parameters()` for valid parameter combinations.

    Attributes :
        parameters: *dictionary*
            A dictionary of parameters and their values. Do not use it to
            change parameter values, instead use e.g.:
            ``model_parameters.u_0 = 0.1`` or
            ``setattr(model_parameters, 'u_0', 0.1)``.

    Example:
        Define a point lens model:
            ``params = ModelParameters({'t_0': 2450000., 'u_0': 0.3,
            't_E': 35.})``

        Then you can print the parameters:
            ``print(params)``

    """

    # parameters that may be defined for a given source
    _primary_source_params_head = ['t_0', 'u_0']
    _finite_source_params_head = ['rho', 't_star']
    _all_source_params_head = np.hstack((_primary_source_params_head, _finite_source_params_head))
    _t_0_ref_types = ['par', 'kep', 'xi']

    def __init__(self, parameters):
        if not isinstance(parameters, dict):
            raise TypeError('ModelParameters must be initialized with dict as a parameter\ne.g., '
                            "ModelParameters({'t_0': 2456789.0, 'u_0': 0.123, 't_E': 23.45})")

        self._count_sources(parameters.keys())
        self._count_lenses(parameters.keys())
        self._set_type(parameters.keys())
        self._check_types('alpha' in parameters.keys())

        if self.n_sources == 1:
            self._check_valid_combination_1_source(parameters.keys())
            if self._type['Cassan08']:
                self._uniform_caustic = None
                self._standard_parameters = None

            if self.is_xallarap:
                self._check_for_extra_source_parameters(parameters.keys())
                delta_1 = self._get_xallarap_position(parameters)
                self._xallarap_reference_position = delta_1

        elif self.n_sources > 1:
            self._check_valid_combination_of_sources(parameters.keys())
            if 't_E' not in parameters.keys():
                raise KeyError('Currently, the binary source calculations ' +
                               'require t_E to be directly defined, i.e., ' +
                               'has to be the same for both sources.')

            source_params = self._divide_parameters(parameters)
            for (i, params_i) in enumerate(source_params):
                # This try/except block forces checks from ._init_1_source()
                # to be run on each source parameters separately.
                try:
                    self.__setattr__('_source_{0}_parameters'.format(i + 1), ModelParameters(params_i))
                except Exception:
                    print("ERROR IN INITIALIZING SOURCE {0}".format(i + 1))
                    raise

            if self.is_xallarap:
                self._update_sources_xallarap_reference()

        else:
            msg = 'wrong number of sources. Your parameters: {0:}'
            raise ValueError(msg.format(parameters))

        self._set_parameters(parameters)

    def _update_sources_xallarap_reference(self):
        """
        Update .xallarap_reference_position for each source parameters

        Note: below we're calling private function and set private
        properties NOT of self, but self._source_X_parameters,
        which both are of the same type as self.
        """
        if self.n_sources == 1:
            self._xallarap_reference_position = self._get_xallarap_position()
        elif self.n_sources == 2:
            delta_1 = self._source_1_parameters._get_xallarap_position()
            self._source_1_parameters._xallarap_reference_position = delta_1
            self._source_2_parameters._xallarap_reference_position = delta_1
        else:
            raise ValueError('internal error')

    def _get_xallarap_position(self, parameters=None):
        """
        Get position at t_0_xi from xallarap Orbit object.

        Note: this function is called in 2 different ways:
        - directly, i.e., self._get_xallarap_orbit(), and
        - indirectly, i.e., self._source_1_parameters._get_xallarap_orbit().
        """
        if parameters is None:
            parameters = self.parameters
        t_0_xi = parameters.get('t_0_xi', parameters['t_0'])

        zip_ = parameters.items()
        orbit_parameters = {key[3:]: value
                            for (key, value) in zip_ if key[:3] == "xi_"}
        orbit_parameters['epoch_reference'] = t_0_xi
        orbit = Orbit(**orbit_parameters)
        return orbit.get_reference_plane_position([t_0_xi])

    def __getattr__(self, item):
        (head, end) = self._split_parameter_name(item)
        if end is not None:
            return self.__getattr__('_source_{:}_parameters'.format(end)).__getattribute__(head)
        elif item.startswith("source_") and item.endswith("_parameters"):
            return object.__getattribute__(self, "_" + item)
        else:
            return object.__getattribute__(self, item)

    def _split_parameter_name(self, parameter):
        """
        Split ABC_DEF_n into ABC_DEF (str) and n (int). For parameters like t_0 or rho, n is None.
        """
        end = parameter.split('_')[-1]
        if end.isnumeric() and int(end) > 0:
            head = parameter[:-len(end)-1]
            end = int(end)
        else:
            head = parameter
            end = None

        return (head, end)

    def _count_sources(self, keys):
        """
        How many luminous sources are there?
        """
        self._n_sources = 1
        for key in keys:
            n = self._split_parameter_name(key)[1]
            if n is not None:
                if n > self._n_sources:
                    self._n_sources = n

        if 'q_source' in keys:
            if self._n_sources != 1:
                if self._n_sources != 2 and ('rho_2' in keys or 't_star_2' in keys):
                    raise RuntimeError('wrong set of parametes: ' + str(keys))
            self._n_sources = 2

    def _count_lenses(self, keys):
        """How many lenses are there?"""
        self._n_lenses = 1
        if 's' in keys or 'q' in keys:
            self._n_lenses = 2
        # Both standard and Cassan08 parameterizations require s and q

    def _set_type(self, keys):
        """
        sets self._type property, which indicates what type of a model we have
        """
        types = ['finite source', 'parallax', 'Cassan08',
                 'lens 2-parameter orbital motion', 'full keplerian motion',
                 'mass sheet', 'xallarap']
        out = {type_: False for type_ in types}

        temp = {
            'finite source': 'rho t_star rho_1 rho_2 t_star_1 t_star_2',
            'parallax': 'pi_E_N pi_E_E',
            'Cassan08': 'x_caustic_in x_caustic_out t_caustic_in t_caustic_out',
            'lens 2-parameter orbital motion': 'dalpha_dt ds_dt',
            'full keplerian motion': 's_z ds_z_dt',
            'mass sheet': 'convergence_K shear_G',
            'xallarap': ('xi_period xi_semimajor_axis xi_inclination '
                         'xi_Omega_node xi_argument_of_latitude_reference '
                         'xi_eccentricity xi_omega_periapsis q_source')}

        parameter_to_type = dict()
        for (key, values) in temp.items():
            for value in values.split():
                parameter_to_type[value] = key

        for key in keys:
            if key in parameter_to_type:
                out[parameter_to_type[key]] = True

        self._type = out

    def _check_types(self, alpha_defined):
        """
        Check if self._type values make sense
        """
        n_lenses = self._n_lenses

        # Lens orbital motion requires binary lens:
        if self._type['lens 2-parameter orbital motion'] and n_lenses == 1:
            raise KeyError('Orbital motion of the lens requires two lens '
                           'components but only one was provided.')
        # Full Keplerian motion requires binary lens:
        if self._type['full keplerian motion'] and n_lenses == 1:
            raise KeyError('Full Keplerian motion of the lens requires two '
                           'lens components but only one was provided.')

        self._check_types_for_Cassan08()

        if alpha_defined:
            if self._n_lenses == 1 and not self._type['mass sheet']:
                raise KeyError(
                    'You defined alpha for single lens model '
                    'without external mass sheet. This is not allowed.')

        if self._type['full keplerian motion']:
            self._lens_keplerian_last_input = None
            self._lens_keplerian = dict()

    def _check_valid_combination_1_source(self, keys):
        """
        Check that the user hasn't over-defined the ModelParameters.
        """
        # Make sure that there are no unwanted keys
        allowed_keys = set((
            't_0 u_0 t_E t_eff rho t_star pi_E_N pi_E_E t_0_par '
            's q alpha dalpha_dt ds_dt s_z ds_z_dt t_0_kep convergence_K shear_G '
            't_0_1 t_0_2 u_0_1 u_0_2 rho_1 rho_2 t_star_1 t_star_2 '
            'x_caustic_in x_caustic_out t_caustic_in t_caustic_out '
            'xi_period xi_semimajor_axis xi_inclination xi_Omega_node '
            'xi_argument_of_latitude_reference xi_eccentricity '
            'xi_omega_periapsis t_0_xi q_source').split())
        difference = set(keys) - allowed_keys
        if len(difference) > 0:
            derived_1 = ['gamma', 'gamma_perp', 'gamma_parallel', 'gamma_z']
            if set(keys).intersection(derived_1):
                msg = ('You cannot set gamma, gamma_perp, gamma_parallel' +
                       'or gamma_z. These are derived parameters. You can' +
                       ' set ds_dt, dalpha_dt, s_z and ds_z_dt instead.\n')
            else:
                msg = ""
            msg += 'Unrecognized parameters: {:}'.format(difference)
            raise KeyError(msg)

        if self._type['Cassan08']:
            self._check_valid_combination_1_source_Cassan08(keys)
        else:
            self._check_valid_combination_1_source_standard(keys)

    def _check_types_for_Cassan08(self):
        """
        Check if Cassan08 is used and if so, then make sure that
        the trajectory is rectilinear and there is only one source.
        """
        if not self._type['Cassan08']:
            return

        types = ['parallax', 'xallarap', 'lens 2-parameter orbital motion',
                 'full keplerian motion']
        for type_ in types:
            if self._type[type_]:
                raise NotImplementedError(
                    'Currently we do not allow Cassan (2008) '
                    'parameterization of binary lens and ' + type_)

        if self._n_sources > 1:
            raise NotImplementedError(
                "Cassan (2008) parameterization doesn't work for "
                "multi sources models")

    def _divide_parameters(self, parameters):
        """
        Divide an input dict into each source separately.
        Some of the parameters are copied to both dicts.
        """
        skipped_parameters = ['q_source']

        source_parameters = []
        for i in range(self.n_sources):
            params_i = dict()
            for (key, value) in parameters.items():
                if key in skipped_parameters:
                    continue

                (head, end) = self._split_parameter_name(key)
                if end is None:
                    params_i[key] = value
                elif end == i + 1:
                    params_i[head] = value

            source_parameters.append(params_i)

        if self.n_sources == 2 and self._type['xallarap']:
            self._set_changed_parameters_2nd_source(parameters['q_source'], source_parameters[1])

        return source_parameters

    def _set_changed_parameters_2nd_source(self, q_source, parameters_2):
        """
        For xallarap model with 2 sources, the orbit of the second source
        must have 2 parameters changed.
        Functions starts with tests of input
        """
        if q_source <= 0.:
            raise ValueError('q_source cannot be negative')

        check_keys = ['xi_semimajor_axis', 'xi_argument_of_latitude_reference']
        for key in check_keys:
            if key not in parameters_2:
                raise KeyError('xallarap model with 2 sources requires ' + key)

        parameters_2['xi_semimajor_axis'] /= q_source
        parameters_2['xi_argument_of_latitude_reference'] += 180.
        if parameters_2['xi_argument_of_latitude_reference'] > 360.:
            parameters_2['xi_argument_of_latitude_reference'] -= 360.

    def __repr__(self):
        """A nice way to represent a ModelParameters object as a string"""
        out = self._get_main_parameters_to_print()

        # Raphael: resume looking all functions from here...
        if self.is_xallarap:
            fmt = "\nxallarap reference position: ({:.4f}, {:.4f})"
            if self.n_sources == 1:
                source = self
            else:
                source = self._source_1_parameters
            position = source.xallarap_reference_position
            out += fmt.format(position[0, 0], position[1, 0])

        return out

    def _get_main_parameters_to_print(self):
        """
        prepare all the standard parameters to be printed
        """
        keys = self._get_keys_for_repr()
        formats = self._get_formats_dict_for_repr()
        ordered_keys = self._get_ordered_keys_for_repr()

        variables = [''] * (self._n_sources + 1)
        values = [''] * (self._n_sources + 1)
        for key in ordered_keys:
            if key not in keys:
                continue
            index = self._split_parameter_name(key)[1]
            index = 0 if index is None else index
            (full_name, value) = self._get_values_for_repr(formats[key], key)
            (fmt_1, fmt_2) = self._get_formats_for_repr(formats[key], full_name)
            variables[index] += fmt_1.format(full_name)
            values[index] += fmt_2.format(value)

        print_msg = ''
        for (i, variable) in enumerate(variables):
            if variable and values[i]:
                print_msg += "{:}\n{:}".format(variable, values[i])
            if i < self.n_sources and variables[i+1]:
                print_msg += "\n"

        return print_msg

    def _get_keys_for_repr(self):
        """
        get all the keys that will be printed
        """
        keys = set(self.parameters.keys())

        if 'pi_E_E' in keys or 'pi_E_N' in keys:
            keys |= {'t_0_par'}

        orbital_motion_keys = ('ds_dt', 'dalpha_dt', 's_z', 'ds_z_dt')
        if any(key in keys for key in orbital_motion_keys):
            keys |= {'t_0_kep'}

        if self.is_xallarap:
            keys |= {'t_0_xi'}

        return keys

    def _get_formats_dict_for_repr(self):
        """
        define formats that define how to print the numbers
        """
        # Below we define dict of dicts. Key of inner ones: 'width',
        # 'precision', and optional: 'unit' and 'name'.
        formats = {
            't_0': {'width': 13, 'precision': 5, 'unit': 'HJD'},
            'u_0': {'width': 9, 'precision': 6},
            't_eff': {'width': 10, 'precision': 6, 'unit': 'd'},
            't_E': {'width': 10, 'precision': 4, 'unit': 'd'},
            'rho': {'width': 7, 'precision': 5},
            't_star': {'width': 13, 'precision': 6, 'unit': 'd'},
            'pi_E_N': {'width': 9, 'precision': 5},
            'pi_E_E': {'width': 9, 'precision': 5},
            't_0_par': {'width': 13, 'precision': 5, 'unit': 'HJD'},
            's': {'width': 9, 'precision': 5},
            'q': {'width': 12, 'precision': 8},
            'alpha': {'width': 11, 'precision': 5, 'unit': 'deg'},
            'convergence_K': {'width': 12, 'precision': 8},
            'shear_G': {'width': 12, 'precision': 8},
            'ds_dt': {
                'width': 11, 'precision': 5, 'unit': '/yr', 'name': 'ds/dt'},
            'dalpha_dt': {
                'width': 18, 'precision': 5, 'unit': 'deg/yr',
                'name': 'dalpha/dt'},
            's_z': {'width': 11, 'precision': 5},
            'ds_z_dt': {'width': 18, 'precision': 5, 'unit': '/yr',
                        'name': 'ds_z/dt'},
            't_0_kep': {'width': 13, 'precision': 5, 'unit': 'HJD'},
            'x_caustic_in': {'width': 13, 'precision': 7},
            'x_caustic_out': {'width': 13, 'precision': 7},
            't_caustic_in': {'width': 13, 'precision': 5, 'unit': 'HJD'},
            't_caustic_out': {'width': 13, 'precision': 5, 'unit': 'HJD'},
            'xi_period': {'width': 10, 'precision': 4,
                          'unit': 'd', 'name': 'xallarap period'},
            'xi_semimajor_axis': {'width': 9, 'precision': 6,
                                  'name': 'xallarap semimajor axis'},
            'xi_inclination': {'width': 11, 'precision': 5, 'unit': 'deg',
                               'name': 'xallarap inclination'},
            'xi_Omega_node': {'width': 11, 'precision': 5, 'unit': 'deg',
                              'name': 'xallarap Omega node'},
            'xi_argument_of_latitude_reference': {
                'width': 11, 'precision': 5, 'unit': 'deg',
                'name': 'xallarap argument of latitude reference'},
            'xi_eccentricity': {'width': 8, 'precision': 6,
                                'name': 'xallarap eccentricity'},
            'xi_omega_periapsis': {'width': 11, 'precision': 5, 'unit': 'deg',
                                   'name': 'xallarap omega periapsis'},
            'q_source': {'width': 12, 'precision': 8},
            't_0_xi': {'width': 13, 'precision': 5, 'unit': 'HJD'},
        }
        # Add multiple source parameters with the same settings.
        if self.n_sources > 1:
            for i in range(self.n_sources):
                for param_head in self._all_source_params_head:
                    form = formats[param_head]
                    key = '{0}_{1}'.format(param_head, i+1)
                    formats[key] = {'width': form['width'],
                                    'precision': form['precision']}
                    if 'unit' in form:
                        formats[key]['unit'] = form['unit']
                    if 'name' in form:
                        raise KeyError('internal issue: {:}'.format(key))

        return formats

    def _get_ordered_keys_for_repr(self):
        """
        define the default order of parameters
        """
        basic_keys = ['t_0', 'u_0', 't_E', 'rho', 't_star']
        additional_keys = [
            'pi_E_N', 'pi_E_E', 't_0_par', 's', 'q', 'alpha',
            'convergence_K', 'shear_G', 'ds_dt', 'dalpha_dt', 's_z',
            'ds_z_dt', 't_0_kep',
            'x_caustic_in', 'x_caustic_out', 't_caustic_in', 't_caustic_out',
            'xi_period', 'xi_semimajor_axis', 'xi_inclination',
            'xi_Omega_node', 'xi_argument_of_latitude_reference',
            'xi_eccentricity', 'xi_omega_periapsis', 'q_source', 't_0_xi'
            ]

        ordered_keys = []
        if self.n_sources > 1:
            for param_head in basic_keys:
                if param_head == 't_E':
                    ordered_keys.append(param_head)
                else:
                    for i in range(self.n_sources):
                        ordered_keys.append('{0}_{1}'.format(param_head, i + 1))

        else:
            ordered_keys = basic_keys

        for key in additional_keys:
            ordered_keys.append(key)

        return ordered_keys

    def _get_values_for_repr(self, form, key):
        """
        Get full name of the parameter and its value (float)
        to be used by __rerp__().
        """
        full_name = form.get('name', key)
        if 'unit' in form:
            full_name += " ({:})".format(form['unit'])

        value = getattr(self, key)
        return (full_name, value)

    def _get_formats_for_repr(self, form, full_name):
        """
        Extract formats to be used by __repr__().
        """
        fmt_1 = '{:>' + str(max([form['width'], len(full_name)]))
        fmt_2 = fmt_1 + '.' + str(form['precision']) + 'f} '
        fmt_1 += '} '
        return (fmt_1, fmt_2)

    def _check_valid_combination_of_sources(self, keys):
        """
        make sure that there is no conflict between t_0 and t_0_1 etc.
        Also make sure that t_0 and u_0 are defined for all sources.
        """
        self._check_for_incompatible_source_parameters(keys)
        self._check_for_missing_source_parameters(keys)
        self._check_for_extra_source_parameters(keys)

    def _check_for_incompatible_source_parameters(self, keys):
        """
        make sure that there is no conflict between t_0 and t_0_1 etc.
        """
        for parameter in self._primary_source_params_head:
            if parameter in keys:
                # conflict between t_0 and t_0_1
                for i in range(self.n_sources):
                    if '{0}_{1}'.format(parameter, i+1) in keys:
                        msg = 'You cannot set both {:} and {:}'
                        raise KeyError(msg.format(parameter, '{0}_{1}'.format(parameter, i+1)))

        for parameter in self._finite_source_params_head:
            if parameter in keys:
                raise KeyError('You must specify which source {0} goes with'.format(parameter))

        if self.is_xallarap:
            self._check_for_parameters_incompatible_with_xallarap(keys)

    def _check_for_parameters_incompatible_with_xallarap(self, keys):
        """
        Check for additional source parameters with xallarap (bad).
        """
        for parameter in keys:
            try:
                key_num = parameter.split('_')[-1]
                if ((int(key_num) > 1) and (parameter[0:-len(key_num) - 1] in self._primary_source_params_head)):
                    msg = 'xallarap parameters cannot be mixed with {:}'
                    raise NotImplementedError(msg.format(parameter))

            except ValueError:
                pass

    def _check_for_missing_source_parameters(self, keys):
        """
        Also make sure that t_0 and u_0 are defined for all sources.
        """
        if (self.n_sources > 1) and ('q_source' not in keys):
            for i in range(self.n_sources):
                if 't_0_{0}'.format(i + 1) not in keys:
                    raise KeyError(
                        't_0_{0} is missing from parameters.'.format(i+1) +
                        'Your parameters: {0}'.format(keys))

            for i in range(self.n_sources):
                if ('u_0_{0}'.format(i + 1) not in keys) and ('t_eff_{0}'.format(i + 1) not in keys):
                    raise KeyError(
                        'Either u_0_{0} or t_eff_{0} must be specified.'.format(i+1) +
                        'Your parameters: {0}'.format(keys))

    def _check_for_extra_source_parameters(self, keys):
        """
        Check if parameters have been set for sources that don't exist.
        """
        for key in keys:
            key_parts = key.split('_')
            if len(key_parts) > 1:
                try:
                    if int(key_parts[1]) > self.n_sources:
                        raise KeyError(
                            '{0} is defined but there are only '.format(key) +
                            '{0} sources.'.format(self.n_sources))
                except ValueError:
                    pass

    def _check_valid_combination_1_source_standard(self, keys):
        """
        Here we check parameters for non-Cassan08 parameterization.
        """
        self._check_valid_combination_1_source_t_0_u_0(keys)
        self._check_valid_combination_1_source_t_E(keys)
        self._check_valid_combination_1_source_parallax(keys)
        self._check_valid_combination_1_source_mass_sheet(keys)
        self._check_valid_combination_1_source_binary_lens(keys)
        self._check_valid_combination_1_source_xallarap(keys)

    def _check_valid_combination_1_source_t_0_u_0(self, keys):
        """
        Make sure that t_0 and u_0 are defined.
        """
        if 't_0' not in keys:
            raise KeyError('t_0 must be defined')

        if ('u_0' not in keys) and ('t_eff' not in keys):
            raise KeyError('not enough information to calculate u_0')

    def _check_valid_combination_1_source_t_E(self, keys):
        """
        Make sure that t_E is defined and that it's not overdefined.
        """
        if (('t_E' not in keys) and
                (('u_0' not in keys) or ('t_eff' not in keys)) and
                (('rho' not in keys) or ('t_star' not in keys))):
            raise KeyError('not enough information to calculate t_E')

        if (('rho' in keys) and ('t_star' in keys) and ('u_0' in keys) and
                ('t_eff' in keys)):
            raise KeyError('You cannot define rho, t_star, u_0, and t_eff')

        if ('t_E' in keys) and ('rho' in keys) and ('t_star' in keys):
            raise KeyError('Only 1 or 2 of (t_E, rho, t_star) may be defined.')

        if ('t_E' in keys) and ('u_0' in keys) and ('t_eff' in keys):
            raise KeyError('Only 1 or 2 of (u_0, t_E, t_eff) may be defined.')

    def _check_valid_combination_1_source_parallax(self, keys):
        """
        Here we check parallax parameters for non-Cassan08 parameterization.
        """
        # If parallax is defined, then both components must be set:
        if ('pi_E_N' in keys) != ('pi_E_E' in keys):
            raise KeyError(
                'You have to define either both or none of (pi_E_N, pi_E_E).')

        # t_0_par makes sense only when parallax is defined.
        if 't_0_par' in keys and not self._type['parallax']:
            raise KeyError('t_0_par makes sense only when parallax is defined')

        # Parallax needs reference epoch:
        if 'pi_E_N' in keys:
            if 't_0' not in keys and 't_0_par' not in keys:
                raise KeyError(
                    'Parallax is defined, hence either t_0 or t_0_par has ' +
                    'to be set.')

    def _check_valid_combination_1_source_mass_sheet(self, keys):
        """
        Make sure that alpha is defined if shear_G is defined,
        but not if only convergence_K is defined.
        """
        if ('shear_G' in keys) and ('alpha' not in keys):
            raise KeyError(
                'A model with external mass sheet shear requires alpha.')

        if ('shear_G' not in keys) and ('convergence_K' in keys):
            if 'alpha' in keys:
                raise KeyError(
                    'A model with external mass sheet convergence and '
                    'no shear cannot have alpha defined.')

    def _check_valid_combination_1_source_binary_lens(self, keys):
        """
        Here we check binary lens parameters for non-Cassan08 parameterization.
        """
        # s, q, and alpha must all be defined if s or q are defined
        if ('s' in keys) or ('q' in keys):
            if (('s' not in keys) or
                    ('q' not in keys) or ('alpha' not in keys)):
                raise KeyError(
                    'A binary model requires all three of (s, q, alpha).')

        # If ds_dt is defined, dalpha_dt must be defined
        if ('ds_dt' in keys) or ('dalpha_dt' in keys):
            if ('ds_dt' not in keys) or ('dalpha_dt' not in keys):
                raise KeyError(
                    'Lens orbital motion requires both ds_dt and dalpha_dt.' +
                    '\nNote that you can set either of them to 0.')
        # If orbital motion is defined, then reference epoch has to be set.
            if 't_0' not in keys and 't_0_kep' not in keys:
                raise KeyError(
                    'Orbital motion requires reference epoch, ' +
                    'i.e., t_0 or t_0_kep')

        # If s_z or ds_z_dt is defined, ds_dt and dalpha_dt must be defined
        if ('s_z' in keys) and ('ds_z_dt' in keys):
            raise KeyError('Full Keplerian motion requires either s_z or ' +
                           'ds_z_dt, not both.')
        if ('s_z' in keys) or ('ds_z_dt' in keys):
            if ('ds_dt' not in keys) or ('dalpha_dt' not in keys):
                raise KeyError(
                    'Full Keplerian motion (s_z or ds_z_dt) requires ' +
                    'both ds_dt and dalpha_dt.' +
                    '\nNote that you can set either of them to 0.')
            if 't_0' not in keys and 't_0_kep' not in keys:
                raise KeyError(
                    'Orbital motion requires reference epoch, ' +
                    'i.e., t_0 or t_0_kep')

        # t_0_kep makes sense only when orbital motion is defined.
        if 't_0_kep' in keys:
            if 'ds_dt' not in keys or 'dalpha_dt' not in keys:
                raise KeyError(
                    't_0_kep makes sense only when orbital motion is defined.')

    def _check_valid_combination_1_source_xallarap(self, keys):
        """
        If xallarap parameters are defined,
        then make sure there are all required parameters
        """
        if not self._type['xallarap']:
            return

        self._check_orbit_parameters(keys, "xi_")

    def _check_orbit_parameters(self, keys, prefix):
        """
        check if orbit is properly defined; prefix is added to
        checked orbit parameters
        """
        required = ('period semimajor_axis inclination Omega_node argument_of_latitude_reference').split()
        required = [prefix + req for req in required]
        for parameter in required:
            if parameter not in keys:
                raise KeyError(parameter)

        allowed = set([prefix + 'eccentricity', prefix + 'omega_periapsis'])
        n_used = len(set(keys).intersection(allowed))
        if n_used not in [0, len(allowed)]:
            raise KeyError(
                'Error in defining ' + prefix + 'eccentricity and ' +
                prefix + 'omega_periapsis. ' +
                'Both of them or neither should be defined.')

    def _check_valid_combination_1_source_Cassan08(self, keys):
        """
        Check parameters defined for Cassan 2008 parameterization.
        Currently, only static models are accepted.
        """
        # Check that all required parameters are defined.
        parameters = ['s', 'q', 'x_caustic_in', 'x_caustic_out',
                      't_caustic_in', 't_caustic_out']
        for parameter in parameters:
            if parameter not in keys:
                raise KeyError(
                    'If you use Cassan 2008 parameterization, then all ' +
                    'these parameters have to be defined:\n' +
                    ' \n'.join(parameters))

        # Source size cannot be over-defined.
        if ('rho' in keys) and ('t_star' in keys):
            raise KeyError('Both rho and t_star cannot be defined for ' +
                           'Cassan 08 parameterization.')

    def _check_valid_parameter_values(self, parameters):
        """
        Prevent user from setting negative (unphysical) values for
        t_E, t_star, rho etc. Shear_G should be complex.

        Also, check that all values are scalars.
        """
        full_names = {
            't_E': 'Einstein timescale', 't_star': 'Source crossing time',
            'rho': 'Source size', 's': 'separation'}

        for (name, full) in full_names.items():
            if name in parameters.keys():
                if parameters[name] < 0.:
                    fmt = "{:} cannot be negative: {:}"
                    raise ValueError(fmt.format(full, parameters[name]))

        for (key, value) in parameters.items():
            if not np.isscalar(value) or isinstance(value, str):
                msg = "{:} must be a scalar: {:}, {:}"
                raise TypeError(msg.format(key, value, type(value)))

        for name in ['x_caustic_in', 'x_caustic_out']:
            if name in parameters.keys():
                if parameters[name] < 0. or parameters[name] > 1.:
                    msg = "Parameter {:} has to be in [0, 1] range, not {:}"
                    raise ValueError(msg.format(name, parameters[name]))

        for name in ['q']:
            if name in parameters.keys():
                if parameters[name] <= 0.:
                    msg = "Parameter {:} has to be larger than 0, not {:}"
                    raise ValueError(msg.format(name, parameters[name]))

        for name in ['xi_eccentricity']:
            if name in parameters.keys():
                if parameters[name] < 0. or parameters[name] >= 1.:
                    msg = "Parameter {:} has to be in [0, 1) range, not {:}"
                    raise ValueError(msg.format(name, parameters[name]))

        if 'shear_G' in parameters.keys():
            if not isinstance(parameters['shear_G'], complex):
                raise TypeError("External shear (shear_G) must be complex")

    def _set_parameters(self, parameters):
        """
        check if parameter values make sense and remember the copy of the dict
        """
        self._check_valid_parameter_values(parameters)
        self.parameters = dict(parameters)

    def _update_sources(self, parameter, value):
        """
        For multi-source models, update the values for all sources.
        Note that pi_E_N and pi_E_E are changed separately.
        """
        if self.n_sources == 1:
            if self.is_xallarap:
                self._update_sources_xallarap_reference()

            return

        for i in range(self.n_sources):
            source = self.__getattr__('_source_{0}_parameters'.format(i+1))
            try:
                source.__getattr__(parameter)
                source.__setattr__(parameter, value)
            except KeyError:
                continue

        if self.is_xallarap:
            if parameter == 'q_source':
                value_ = self.parameters['xi_semimajor_axis'] / value
                setattr(self._source_2_parameters, 'xi_semimajor_axis', value_)
            elif parameter == 'xi_semimajor_axis':
                value /= self.parameters['q_source']
                setattr(self._source_2_parameters, parameter, value)
            elif parameter == 'xi_argument_of_latitude_reference':
                value += 180.
                setattr(self._source_2_parameters, parameter, value)

            self._update_sources_xallarap_reference()

    def _get_uniform_caustic_sampling(self):
        """
        Sets self._uniform_caustic if that is required.
        Also resets self._standard_parameters.
        """
        recalculate = (self._uniform_caustic is None or
                       self.s != self._uniform_caustic.s or
                       self.q != self._uniform_caustic.q)
        if recalculate:
            self._uniform_caustic = UniformCausticSampling(s=self.s, q=self.q)
            self._standard_parameters = None

    def _get_standard_parameters_from_Cassan08(self):
        """
        Calculate these parameters:
        t_0 u_0 t_E alpha
        based on:
        x_caustic_in x_caustic_out t_caustic_in t_caustic_out
        using transformation that depends on:
        s q
        """
        self._get_uniform_caustic_sampling()

        if self._standard_parameters is None:
            keys = ['x_caustic_in', 'x_caustic_out',
                    't_caustic_in', 't_caustic_out']
            kwargs = {key: self.parameters[key] for key in keys}
            self._standard_parameters = (
                self._uniform_caustic.get_standard_parameters(**kwargs))

    def _get_s_z_or_ds_z_dt(self, s_z=None, ds_z_dt=None):
        """
        Calculates s_z or ds_z_dt when the other is given.
        """
        conv_factor = -self.parameters['ds_dt'] * self.parameters['s']

        if s_z is not None:
            return conv_factor / s_z
        elif ds_z_dt is not None:
            return conv_factor / ds_z_dt
        else:
            raise KeyError('s_z and ds_z_dt cannot be both None.')

    @property
    def t_0(self):
        """
        *float*

        The time of minimum projected separation between the source
        and the lens center of mass.
        """
        if self._type['Cassan08']:
            self._get_standard_parameters_from_Cassan08()
            return self._standard_parameters['t_0']
        return self.parameters['t_0']

    @t_0.setter
    def t_0(self, new_t_0):
        if self._type['Cassan08']:
            raise ValueError('t_0 cannot be set for model using ' +
                             'Cassan (2008) parameterization')
        self.parameters['t_0'] = new_t_0
        self._update_sources('t_0', new_t_0)

    @property
    def u_0(self):
        """
        *float*

        The minimum projected separation between the source
        and the lens center of mass.
        """
        if self._type['Cassan08']:
            self._get_standard_parameters_from_Cassan08()
            return self._standard_parameters['u_0']
        if 'u_0' in self.parameters.keys():
            return self.parameters['u_0']
        else:
            try:
                u_0_quantity = self.parameters['t_eff'] / self.parameters['t_E']
                return u_0_quantity
            except KeyError:
                raise AttributeError('u_0 is not defined for these parameters: {0}'.format(self.parameters.keys()))

    @u_0.setter
    def u_0(self, new_u_0):
        if self._type['Cassan08']:
            raise ValueError('u_0 cannot be set for model using ' +
                             'Cassan (2008) parameterization')
        if 'u_0' in self.parameters.keys():
            self.parameters['u_0'] = new_u_0
            self._update_sources('u_0', new_u_0)
        else:
            raise AttributeError('u_0 is not a parameter of this model.')

    @property
    def t_star(self):
        """
        *float*

        t_star = rho * t_E = source radius crossing time in days
        """
        if 't_star' in self.parameters.keys():
            return self.parameters['t_star']
        elif ('rho' in self.parameters.keys() and self._type['Cassan08']):
            return self.rho * self.t_E
        else:
            try:
                return (self.parameters['t_E'] * self.parameters['rho'])
            except KeyError:
                raise AttributeError(
                    't_star is not defined for these parameters: {0}'.format(
                        self.parameters.keys()))

    @t_star.setter
    def t_star(self, new_t_star):
        if 't_star' in self.parameters.keys():
            self.parameters['t_star'] = new_t_star
            self._update_sources('t_star', new_t_star)
        else:
            raise AttributeError('t_star is not a parameter of this model.')

        if new_t_star < 0.:
            raise ValueError(
                'Source crossing time cannot be negative:', new_t_star)

    @property
    def t_eff(self):
        """
        *float*

        t_eff = u_0 * t_E = effective timescale in days
        """
        if 't_eff' in self.parameters.keys():
            return self.parameters['t_eff']
        else:
            try:
                return (self.parameters['t_E'] * self.parameters['u_0'])
            except KeyError:
                raise AttributeError(
                    't_eff is not defined for these parameters: {0}'.format(
                        self.parameters.keys()))

    @t_eff.setter
    def t_eff(self, new_t_eff):
        if 't_eff' in self.parameters.keys():
            self.parameters['t_eff'] = new_t_eff
            self._update_sources('t_eff', new_t_eff)
        else:
            raise AttributeError('t_eff is not a parameter of this model.')

    @property
    def t_E(self):
        """
        *float*

        The Einstein timescale in days.
        """
        if self._type['Cassan08']:
            self._get_standard_parameters_from_Cassan08()
            return self._standard_parameters['t_E']
        if 't_E' in self.parameters.keys():
            return self.parameters['t_E']
        elif ('t_star' in self.parameters.keys() and
              'rho' in self.parameters.keys()):
            return self.t_star / self.rho
        elif ('t_eff' in self.parameters.keys() and
              'u_0' in self.parameters.keys()):
            return self.t_eff / abs(self.u_0)
        else:
            raise AttributeError("You're trying to access t_E that was not set")

    @t_E.setter
    def t_E(self, new_t_E):
        if self._type['Cassan08']:
            raise ValueError('t_E cannot be set for model using ' +
                             'Cassan (2008) parameterization')

        if new_t_E is None:
            raise ValueError('Must provide a value')

        if new_t_E < 0.:
            raise ValueError('Einstein timescale cannot be negative:', new_t_E)

        if 't_E' in self.parameters.keys():
            self.parameters['t_E'] = new_t_E
            self._update_sources('t_E', new_t_E)
        else:
            raise AttributeError('t_E is not a parameter of this model.')

    @property
    def rho(self):
        """
        *float*

        source size as a fraction of the Einstein radius
        """
        if 'rho' in self.parameters.keys():
            return self.parameters['rho']
        elif 't_star' in self.parameters.keys() and 't_E' in self.parameters.keys():
            return self.t_star / self.t_E
        elif 't_star' in self.parameters.keys() and self._type['Cassan08']:
            return self.t_star / self.t_E
        else:
            raise AttributeError("rho is not defined and cannot be calculated")

    @rho.setter
    def rho(self, new_rho):
        if 'rho' in self.parameters.keys():
            if new_rho < 0.:
                raise ValueError('source size (rho) cannot be negative')
            self.parameters['rho'] = new_rho
            self._update_sources('rho', new_rho)
        else:
            raise AttributeError('rho is not a parameter of this model.')

    @property
    def alpha(self):
        """
        *float*

        The angle of the source trajectory relative to the binary lens
        axis (or primary-secondary axis). Measured counterclockwise,
        i.e., according to convention advocated by
        `Skowron et al. 2011 (ApJ, 738, 87) <https://ui.adsabs.harvard.edu/abs/2011ApJ...738...87S/abstract>`_,
        but shifted by 180 deg.
        """
        if self._type['Cassan08']:
            self._get_standard_parameters_from_Cassan08()
            return self._standard_parameters['alpha']

        return self.parameters['alpha']

    @alpha.setter
    def alpha(self, new_alpha):
        if self._type['Cassan08']:
            raise ValueError('alpha cannot be set for model using Cassan (2008) parameterization')

        self.parameters['alpha'] = new_alpha
        self._update_sources('alpha', new_alpha)

    @property
    def q(self):
        """
        *float*

        mass ratio of the two lens components. Only 2 bodies allowed.
        """
        return self.parameters['q']

    @q.setter
    def q(self, new_q):
        if new_q <= 0.:
            raise ValueError('mass ratio q has to be larger than 0')
        self.parameters['q'] = new_q
        self._update_sources('q', new_q)

    @property
    def convergence_K(self):
        """
        *float*

        Convergence of external mass sheet.
        """
        if 'convergence_K' in self.parameters.keys():
            return self.parameters['convergence_K']
        else:
            raise AttributeError('convergence_K is not a parameter of this model.')

    @convergence_K.setter
    def convergence_K(self, new_K):
        if 'convergence_K' in self.parameters.keys():
            self.parameters['convergence_K'] = new_K
            self._update_sources('convergence_K', new_K)
        else:
            raise AttributeError('convergence_K is not a parameter of this model.')

    @property
    def shear_G(self):
        """
        *complex*

        Shear of external mass sheet.
        """
        if 'shear_G' in self.parameters.keys():
            return self.parameters['shear_G']
        else:
            raise AttributeError('shear_G is not a parameter of this model.')

    @shear_G.setter
    def shear_G(self, new_G):
        if 'shear_G' in self.parameters.keys():
            self.parameters['shear_G'] = new_G
            self._update_sources('shear_G', new_G)
        else:
            raise AttributeError('shear_G is not a parameter of this model.')

    @property
    def s(self):
        """
        *float*

        separation of the two lens components relative to Einstein ring size
        """
        return self.parameters['s']

    @s.setter
    def s(self, new_s):
        if new_s < 0.:
            raise ValueError(
                'Binary lens separation cannot be negative:', new_s)

        self.parameters['s'] = new_s
        self._update_sources('s', new_s)

    @property
    def pi_E_N(self):
        """
        *float*

        The North component of the microlensing parallax vector.
        """
        if 'pi_E_N' in self.parameters.keys():
            return self.parameters['pi_E_N']
        elif 'pi_E' in self.parameters.keys():
            return self.parameters['pi_E'][0]
        else:
            raise AttributeError('pi_E_N not defined for this model')

    @pi_E_N.setter
    def pi_E_N(self, new_value):
        if 'pi_E_N' in self.parameters.keys():
            self.parameters['pi_E_N'] = new_value
            self._update_sources('pi_E_N', new_value)
        else:
            raise AttributeError('pi_E_N is not a parameter of this model.')

    @property
    def pi_E_E(self):
        """
        *float*

        The East component of the microlensing parallax vector.
        """
        if 'pi_E_E' in self.parameters.keys():
            return self.parameters['pi_E_E']
        else:
            raise AttributeError('pi_E_N not defined for this model')

    @pi_E_E.setter
    def pi_E_E(self, new_value):
        if 'pi_E_E' in self.parameters.keys():
            self.parameters['pi_E_E'] = new_value
            self._update_sources('pi_E_E', new_value)
        else:
            raise AttributeError('pi_E_E is not a parameter of this model.')

    @property
    def pi_E(self):
        """
        Not defined.

        It was used in previous versions. Use :py:attr:`~pi_E_N` and :py:attr:`~pi_E_E` instead.
        """
        raise AttributeError('pi_E is not defined. Use pi_E_N and pi_E_E instead')

    @pi_E.setter
    def pi_E(self, new_value):
        raise AttributeError('pi_E is not defined. Use pi_E_N and pi_E_E instead')

    @property
    def t_0_par(self):
        """
        *float*

        The reference time for the calculation of parallax. If not set
        explicitly, then it is assumed t_0_par = t_0. If there are multiple sources,
        t_0_1 is used.

        Note that this is a reference value and not the fitting parameter.
        It is best to fix it at the begin of calculations.
        """
        if 't_0_par' not in self.parameters.keys():
            if 't_0_kep' in self.parameters.keys():
                return self.parameters['t_0_kep']
            elif 't_0' in self.parameters.keys():
                return self.parameters['t_0']
            elif self.n_sources > 1:
                return self.t_0_1
            else:
                raise AttributeError('No valid value for setting t_0_par', self.parameters)

        else:
            return self.parameters['t_0_par']

    @t_0_par.setter
    def t_0_par(self, new_t_0_par):
        self.parameters['t_0_par'] = new_t_0_par
        self._update_sources('t_0_par', new_t_0_par)

    @property
    def pi_E_mag(self):
        """
        *float*

        The magnitude of the microlensing parallax vector.
        """
        if 'pi_E_N' in self.parameters.keys() and 'pi_E_E' in self.parameters.keys():
            pi_E_N = self.parameters['pi_E_N']
            pi_E_E = self.parameters['pi_E_E']
        else:
            raise AttributeError('pi_E not defined for this model')
        return np.sqrt(pi_E_N**2 + pi_E_E**2)

    @property
    def x_caustic_in(self):
        """
        *float*

        Curvelinear coordinate (in `Cassan (2008) parameterization
        <https://ui.adsabs.harvard.edu/abs/2008A%26A...491..587C/abstract>`_)
        of caustic entrance for a static binary lens model. See
        :py:class:`~MulensModel.uniformcausticsampling.UniformCausticSampling`.
        """
        return self.parameters['x_caustic_in']

    @x_caustic_in.setter
    def x_caustic_in(self, new_value):
        if new_value < 0. or new_value > 1.:
            msg = "x_caustic_in must be between 0 and 1, not {:}"
            raise ValueError(msg.format(new_value))
        self._standard_parameters = None
        self.parameters['x_caustic_in'] = new_value

    @property
    def x_caustic_out(self):
        """
        *float*

        Curvelinear coordinate (in `Cassan (2008) parameterization
        <https://ui.adsabs.harvard.edu/abs/2008A%26A...491..587C/abstract>`_)
        of caustic exit for a static binary lens model. See
        :py:class:`~MulensModel.uniformcausticsampling.UniformCausticSampling`.
        """
        return self.parameters['x_caustic_out']

    @x_caustic_out.setter
    def x_caustic_out(self, new_value):
        if new_value < 0. or new_value > 1.:
            msg = "x_caustic_out must be between 0 and 1, not {:}"
            raise ValueError(msg.format(new_value))
        self._standard_parameters = None
        self.parameters['x_caustic_out'] = new_value

    @property
    def t_caustic_in(self):
        """
        *float*

        Epoch of caustic entrance for a static binary lens model in
        `Cassan (2008) parameterization
        <https://ui.adsabs.harvard.edu/abs/2008A%26A...491..587C/abstract>`_)
        See
        :py:class:`~MulensModel.uniformcausticsampling.UniformCausticSampling`.
        """
        return self.parameters['t_caustic_in']

    @t_caustic_in.setter
    def t_caustic_in(self, new_value):
        self._standard_parameters = None
        self.parameters['t_caustic_in'] = new_value

    @property
    def t_caustic_out(self):
        """
        *float*

        Epoch of caustic exit for a static binary lens model in
        `Cassan (2008) parameterization
        <https://ui.adsabs.harvard.edu/abs/2008A%26A...491..587C/abstract>`_)
        See
        :py:class:`~MulensModel.uniformcausticsampling.UniformCausticSampling`.
        """
        return self.parameters['t_caustic_out']

    @t_caustic_out.setter
    def t_caustic_out(self, new_value):
        self._standard_parameters = None
        self.parameters['t_caustic_out'] = new_value

    @property
    def ds_dt(self):
        """
        *float*

        Change rate of separation :py:attr:`~s` in 1/year.
        """
        return self.parameters['ds_dt']

    @ds_dt.setter
    def ds_dt(self, new_ds_dt):
        self.parameters['ds_dt'] = new_ds_dt
        self._update_sources('ds_dt', new_ds_dt)

    @property
    def dalpha_dt(self):
        """
        *float*

        Change rate of angle :py:attr:`~alpha` in deg/year.
        """
        return self.parameters['dalpha_dt']

    @dalpha_dt.setter
    def dalpha_dt(self, new_dalpha_dt):
        self.parameters['dalpha_dt'] = new_dalpha_dt
        self._update_sources('dalpha_dt', new_dalpha_dt)

    @property
    def s_z(self):
        """
        *float*

        instantaneous position in the direction perpendicular to the plane
        of the sky at time t_0_kep.
        """
        if 's_z' in self.parameters:
            return self.parameters['s_z']
        else:
            return self._get_s_z_or_ds_z_dt(ds_z_dt=self.parameters['ds_z_dt'])

    @s_z.setter
    def s_z(self, new_s_z):
        self.parameters['s_z'] = new_s_z
        self._update_sources('s_z', new_s_z)

    @property
    def ds_z_dt(self):
        """
        *astropy.Quantity*

        Change rate of separation :py:attr:`~s_z` in 1/year. Can be set as
        *AstroPy.Quantity* or as *float* (1/year is assumed default unit).
        Regardless of input value, returns value in 1/year.
        """
        if 'ds_z_dt' in self.parameters:
            value = self.parameters['ds_z_dt']
        else:
            value = self._get_s_z_or_ds_z_dt(s_z=self.parameters['s_z'])

        return value

    @ds_z_dt.setter
    def ds_z_dt(self, new_ds_z_dt):
        self.parameters['ds_z_dt'] = new_ds_z_dt
        self._update_sources('ds_z_dt', new_ds_z_dt)

    @property
    def t_0_kep(self):
        """
        *float*

        The reference time for the calculation of lens orbital motion.
        If not set explicitly, then it is assumed t_0_kep = t_0 (or t_0_1 for multi-source models).

        Note that this is a reference value and not the fitting parameter.
        It is best to fix it at the begin of calculations.
        """
        if 't_0_kep' not in self.parameters.keys():
            if 't_0_par' in self.parameters.keys():
                return self.parameters['t_0_par']
            elif 't_0' in self.parameters.keys():
                return self.parameters['t_0']
            elif self.n_sources > 1:
                return self.t_0_1
        else:
            return self.parameters['t_0_kep']

    @t_0_kep.setter
    def t_0_kep(self, new):
        self.parameters['t_0_kep'] = new
        self._update_sources('t_0_kep', new)

    @property
    def xi_period(self):
        """
        *float*

        Orbital period of the source system (xallarap) in days.
        """
        return self.parameters['xi_period']

    @xi_period.setter
    def xi_period(self, new_value):
        if new_value < 0.:
            raise ValueError('Xallarap period cannot be negative')
        self.parameters['xi_period'] = new_value
        self._update_sources('xi_period', new_value)

    @property
    def xi_semimajor_axis(self):
        """
        *float*

        Semi-major axis of the source orbit (xallarap) in the theta_E units.
        """
        return self.parameters['xi_semimajor_axis']

    @xi_semimajor_axis.setter
    def xi_semimajor_axis(self, new_value):
        if new_value < 0.:
            raise ValueError('Xallarap semimajor axis cannot be negative')
        self.parameters['xi_semimajor_axis'] = new_value
        self._update_sources('xi_semimajor_axis', new_value)

    @property
    def xi_Omega_node(self):
        """
        *float*

        The longitude of the ascending node of the xallarap orbit, i.e.,
        the angle from relative lens-source proper motion direction
        to the ascending node direction.
        The units are degrees.
        """
        return self.parameters['xi_Omega_node']

    @xi_Omega_node.setter
    def xi_Omega_node(self, new_value):
        self.parameters['xi_Omega_node'] = new_value
        self._update_sources('xi_Omega_node', new_value)

    @property
    def xi_inclination(self):
        """
        *float*

        The inclination of the xallarap orbit, i.e.,
        the angle between source-orbit plane and the sky plane.
        The units are degrees.
        """
        return self.parameters['xi_inclination']

    @xi_inclination.setter
    def xi_inclination(self, new_value):
        self.parameters['xi_inclination'] = new_value
        self._update_sources('xi_inclination', new_value)

    @property
    def xi_argument_of_latitude_reference(self):
        """
        *float*

        The argument of latitude for the xallarap orbit at :py:attr:`~t_0_xi`.
        The argument of latitude is a sum of the true anomaly and
        the argument of periapsis. In standard notation: u = nu + omega.
        This parameter is internally used to calculate perihelion passage
        (T_0 in standard notation).
        The units are degrees.
        """
        return self.parameters['xi_argument_of_latitude_reference']

    @xi_argument_of_latitude_reference.setter
    def xi_argument_of_latitude_reference(self, new_value):
        self.parameters['xi_argument_of_latitude_reference'] = new_value
        self._update_sources('xi_argument_of_latitude_reference', new_value)

    @property
    def xi_eccentricity(self):
        """
        *float*

        The eccentricity of the xallarap orbit. Has to be in [0, 1) range.
        """
        return self.parameters['xi_eccentricity']

    @xi_eccentricity.setter
    def xi_eccentricity(self, new_value):
        if new_value < 0. or new_value >= 1.:
            raise ValueError('xallarap eccentricity has to be between 0 and 1')
        self.parameters['xi_eccentricity'] = new_value
        self._update_sources('xi_eccentricity', new_value)

    @property
    def xi_omega_periapsis(self):
        """
        *float*

        The argument of periapsis of the xallarap orbit, i.e., the angle
        between the ascending node and periapsis measured in
        the direction of motion.
        The units are degrees.
        """
        return self.parameters['xi_omega_periapsis']

    @xi_omega_periapsis.setter
    def xi_omega_periapsis(self, new_value):
        self.parameters['xi_omega_periapsis'] = new_value
        self._update_sources('xi_omega_periapsis', new_value)

    @property
    def t_0_xi(self):
        """
        *float*

        Reference epoch for xallarap orbit.
        If not provided, then it defaults to :py:attr:`~t_0`.
        """
        if 't_0_xi' not in self.parameters.keys():
            return self.parameters['t_0']
        else:
            return self.parameters['t_0_xi']

    @t_0_xi.setter
    def t_0_xi(self, new_value):
        self.parameters['t_0_xi'] = new_value
        self._update_sources('t_0_xi', new_value)

    @property
    def q_source(self):
        """
        *float*

        The mass ratio of the second and the first source.
        This is value must be positive and can be > 1.
        Defined only for xallarap binary-source models because it does not
        affect the magnification for binary-source models without xallarap.
        """
        return self.parameters['q_source']

    @q_source.setter
    def q_source(self, new_value):
        if new_value < 0.:
            raise ValueError('q_source cannot be negative')
        self.parameters['q_source'] = new_value
        self._update_sources('q_source', new_value)

    @property
    def xallarap_reference_position(self):
        """
        *np.ndarray* of shape (2, 1)

        The position of the first source at :py:attr:`~t_0_xi` relative to
        the source center of mass. It is a 2D vector that is subtracted from
        the source position along the orbit in order to calculate the shift
        caused by xallarap.
        """
        return self._xallarap_reference_position

    @property
    def t_0_1(self):
        """
        *float*

        The time of minimum projected separation between the source no. 1
        and the lens center of mass.
        """
        return self.parameters['t_0_1']

    @t_0_1.setter
    def t_0_1(self, new_t_0_1):
        self.parameters['t_0_1'] = new_t_0_1
        self._source_1_parameters.t_0 = new_t_0_1

    @property
    def t_0_2(self):
        """
        *float*

        The time of minimum projected separation between the source no. 2
        and the lens center of mass.
        """
        return self.parameters['t_0_2']

    @t_0_2.setter
    def t_0_2(self, new_t_0_2):
        self.parameters['t_0_2'] = new_t_0_2
        self._source_2_parameters.t_0 = new_t_0_2

    @property
    def u_0_1(self):
        """
        *float*

        The minimum projected separation between the source no. 1
        and the lens center of mass.
        """
        if 'u_0_1' in self.parameters.keys():
            return self.parameters['u_0_1']
        else:
            try:
                t_eff = self._source_1_parameters.parameters['t_eff']
                t_E = self._source_1_parameters.parameters['t_E']
                return t_eff / t_E
            except KeyError:
                raise AttributeError(
                    'u_0_1 is not defined for these parameters: {0}'.format(
                        self.parameters.keys()))

    @u_0_1.setter
    def u_0_1(self, new_u_0_1):
        if 'u_0_1' in self.parameters.keys():
            self.parameters['u_0_1'] = new_u_0_1
            self._source_1_parameters.u_0 = new_u_0_1
        else:
            raise AttributeError('u_0_1 is not a parameter of this model.')

    @property
    def u_0_2(self):
        """
        *float*

        The minimum projected separation between the source no. 2
        and the lens center of mass.
        """
        if 'u_0_2' in self.parameters.keys():
            return self.parameters['u_0_2']
        else:
            try:
                t_eff = self._source_2_parameters.parameters['t_eff']
                t_E = self._source_2_parameters.parameters['t_E']
                return t_eff / t_E
            except KeyError:
                raise AttributeError(
                    'u_0_2 is not defined for these parameters: {0}'.format(
                        self.parameters.keys()))

    @u_0_2.setter
    def u_0_2(self, new_u_0_2):
        if 'u_0_2' in self.parameters.keys():
            self.parameters['u_0_2'] = new_u_0_2
            self._source_2_parameters.u_0 = new_u_0_2
        else:
            raise AttributeError('u_0_2 is not a parameter of this model.')

    @property
    def t_star_1(self):
        """
        *float*

        t_star_1 = rho_1 * t_E_1 = source no. 1 radius crossing time in days
        """
        if 't_star_1' in self.parameters.keys():
            return self.parameters['t_star_1']
        else:
            try:
                t_E = self._source_1_parameters.parameters['t_E']
                rho = self._source_1_parameters.parameters['rho']
                return t_E * rho
            except KeyError:
                raise AttributeError(
                    't_star_1 is not defined for these parameters: {0}'.format(
                        self.parameters.keys()))

    @t_star_1.setter
    def t_star_1(self, new_t_star_1):
        if 't_star_1' in self.parameters.keys():
            self.parameters['t_star_1'] = new_t_star_1
            self._source_1_parameters.t_star = new_t_star_1
        else:
            raise AttributeError('t_star_1 is not a parameter of this model.')

        if new_t_star_1 < 0.:
            raise ValueError(
                'Source crossing time cannot be negative:', new_t_star_1)

    @property
    def t_star_2(self):
        """
        *float*

        t_star_2 = rho_2 * t_E_2 = source no. 2 radius crossing time in days.
        """
        if 't_star_2' in self.parameters.keys():
            return self.parameters['t_star_2']
        else:
            try:
                t_E = self._source_2_parameters.parameters['t_E']
                rho = self._source_2_parameters.parameters['rho']
                return t_E * rho
            except KeyError:
                raise AttributeError(
                    't_star_2 is not defined for these parameters: {0}'.format(
                        self.parameters.keys()))

    @t_star_2.setter
    def t_star_2(self, new_t_star_2):
        if 't_star_2' in self.parameters.keys():
            self.parameters['t_star_2'] = new_t_star_2
            self._source_2_parameters.t_star = new_t_star_2
        else:
            raise AttributeError('t_star_2 is not a parameter of this model.')

        if new_t_star_2 < 0.:
            raise ValueError(
                'Source crossing time cannot be negative:', new_t_star_2)

    @property
    def rho_1(self):
        """
        *float*

        source no. 1 size as a fraction of the Einstein radius
        """
        if 'rho_1' in self.parameters.keys():
            return self.parameters['rho_1']
        elif ('t_star' in self._source_1_parameters.parameters.keys() and
                't_E' in self._source_1_parameters.parameters.keys()):
            return (self._source_1_parameters.t_star /
                    self._source_1_parameters.t_E)
        else:
            fmt = 'rho_1 is not defined for these parameters: {:}'
            raise AttributeError(fmt.format(self.parameters.keys()))

    @rho_1.setter
    def rho_1(self, new_rho_1):
        if 'rho_1' in self.parameters.keys():
            if new_rho_1 < 0.:
                raise ValueError('source size (rho_1) cannot be negative')
            self.parameters['rho_1'] = new_rho_1
            self._source_1_parameters.rho = new_rho_1
        else:
            raise AttributeError('rho_1 is not a parameter of this model.')

    @property
    def rho_2(self):
        """
        *float*

        source no. 2 size as a fraction of the Einstein radius
        """
        if 'rho_2' in self.parameters.keys():
            return self.parameters['rho_2']
        elif ('t_star' in self._source_2_parameters.parameters.keys() and
                't_E' in self._source_2_parameters.parameters.keys()):
            return (self._source_2_parameters.t_star /
                    self._source_2_parameters.t_E)
        else:
            raise AttributeError(
                'rho_2 is not defined for these parameters: {0}'.format(
                    self.parameters.keys()))

    @rho_2.setter
    def rho_2(self, new_rho_2):
        if 'rho_2' in self.parameters.keys():
            if new_rho_2 < 0.:
                raise ValueError('source size (rho_2) cannot be negative')
            self.parameters['rho_2'] = new_rho_2
            self._source_2_parameters.rho = new_rho_2
        else:
            raise AttributeError('rho_2 is not a parameter of this model.')

    def get_s(self, epoch):
        """
        Returns the value of separation :py:attr:`~s` at a given epoch or
        epochs (if orbital motion parameters are set).

        Arguments :
            epoch: *float*, *list*, *np.ndarray*
                The time(s) at which to calculate :py:attr:`~s`.

        Returns :
            separation: *float* or *np.ndarray*
                Value(s) of separation for given epochs.

        """
        if 'ds_dt' not in self.parameters.keys():  # Raphael: missing here?
            return self.s

        if isinstance(epoch, list):
            epoch = np.array(epoch)

        s_of_t = self.s + self.ds_dt * (epoch - self.t_0_kep) / 365.25

        return s_of_t

    def get_alpha(self, epoch):
        """
        Returns the value of angle :py:attr:`~alpha` at a given epoch or
        epochs (if orbital motion parameters are set).

        Arguments :
            epoch: *float*, *list*, *np.ndarray*
                The time(s) at which to calculate :py:attr:`~alpha`.

        Returns :
            angle: *float*
                Value(s) of angle for given epochs in degrees

        """
        if 'dalpha_dt' not in self.parameters.keys():
            return self.alpha

        if isinstance(epoch, list):
            epoch = np.array(epoch)

        alpha_of_t = self.alpha + self.dalpha_dt * (epoch - self.t_0_kep) / 365.25

        return alpha_of_t

    @property
    def gamma_parallel(self):
        """
        *float*

        Parallel component of instantaneous velocity of the secondary
        relative to the primary in 1/year.
        It is parallel to the primary-secondary axis.
        Equals :py:attr:`~ds_dt`/:py:attr:`~s`. Cannot be set.
        """
        return self.ds_dt / self.s

    @property
    def gamma_perp(self):
        """
        *float*

        Perpendicular component of instantaneous velocity of the secondary
        relative to the primary. It is perpendicular to the primary-secondary
        axis. It has sign opposite to :py:attr:`~dalpha_dt`
        and is in rad/yr, not deg/yr. Cannot be set.
        """
        return -self.dalpha_dt * (np.pi / 180.)

    @property
    def gamma_z(self):
        """
        *astropy.Quantity*

        Perpendicular component of instantaneous velocity of the secondary
        relative to the primary. It is perpendicular to the plane of the sky
        at time t_0_kep.
        Equals :py:attr:`~ds_z_dt`/:py:attr:`~s`. Cannot be set.
        """
        if not self.is_keplerian():
            return None

        return self.ds_z_dt / self.s

    @property
    def gamma(self):
        """
        *float*

        Instantaneous velocity of the secondary relative to the primary in
        1/year. Cannot be set.
        """
        if not self.is_keplerian():
            return (self.gamma_parallel**2 + self.gamma_perp**2)**0.5

        return (self.gamma_parallel**2 + self.gamma_perp**2 + self.gamma_z**2)**0.5

    def _set_lens_keplerian_orbit(self):
        """
        Set parameters of the lens keplerian orbit i.e. self._lens_keplerian.
        """
        position = [self.s, 0, self.s_z]
        velocity = [self.gamma_parallel, self.gamma_perp, self.gamma_z]
        new_input = [*position, *velocity]
        if new_input == self._lens_keplerian_last_input:
            return

        self._lens_keplerian_last_input = new_input

        position = np.array(position)
        velocity_relative = self.s * np.array(velocity)
        velocity_cm = -velocity_relative

        a = np.sqrt(np.sum(position**2))
        self._lens_keplerian['semimajor_axis'] = a
        self._lens_keplerian['period'] = 2 * np.pi * a / np.sqrt(np.sum(velocity_cm**2))
        h = np.cross(position, velocity_cm)
<<<<<<< HEAD
        k = np.array([0, 0, 1])
        n = np.cross(k, h)

=======
        j = np.array([0, 1, 0])
        n = np.cross(j,h)
>>>>>>> 189c3b4c
        cos_i = h[2] / np.sqrt(np.sum(h**2))
        sin_i = np.sqrt(h[0]**2+h[1]**2) / np.sqrt(np.sum(h**2))
        self._lens_keplerian['inclination'] = np.arctan2(sin_i, cos_i) * 180. / np.pi
        cos_Omega = -h[1] / np.sqrt(h[0]**2+h[1]**2)
        sin_Omega = h[0] / np.sqrt(h[0]**2+h[1]**2)
        self._lens_keplerian['Omega'] = np.arctan2(sin_Omega, cos_Omega) * 180. / np.pi
<<<<<<< HEAD
        cos_u = np.dot(n, position) / np.sqrt(np.sum(n**2))*np.sqrt(np.sum(position**2))
        self._lens_keplerian['argument_of_latitude_reference'] = np.acos(cos_u) * 180. / np.pi

=======
        u = np.arccos(np.dot(n,position) / (np.sqrt(np.sum(n**2))*np.sqrt(np.sum(position**2))))
        self._lens_keplerian['argument_of_latitude'] = u * 180. / np.pi
        
>>>>>>> 189c3b4c
    @property
    def lens_semimajor_axis(self):
        """
        *float*

        Semi-major axis of the binary lens orbit in units of theta_E.
        """
        self._set_lens_keplerian_orbit()
        return self._lens_keplerian['semimajor_axis']

    @property
    def lens_period(self):
        """
        XXX
        """
        self._set_lens_keplerian_orbit()
        return self._lens_keplerian['period']

    @property
    def lens_inclination(self):
        """
        XXX
        """
        self._set_lens_keplerian_orbit()
        return self._lens_keplerian['inclination']

    @property
    def lens_Omega_node(self):
        """
        XXX
        """
        self._set_lens_keplerian_orbit()
        return self._lens_keplerian['Omega']

    @property
    def lens_argument_of_latitude_reference(self):
        """
        XXX
        """
        self._set_lens_keplerian_orbit()
        return self._lens_keplerian['argument_of_latitude']

    def is_finite_source(self):
        """
        Checks if model has finite source. For binary source models it checks
        if either of the sources is finite.

        Returns:
            is_finite_source: *boolean*
                *True* if at least one source has finite size.
        """
        return self._type['finite source']

    def is_static(self):
        """
        Checks if model is static, i.e., orbital motion parameters are not set.

        Returns :
            is_static: *boolean*
                *True* if :py:attr:`~dalpha_dt` or :py:attr:`~ds_dt` are set.

        """
        return not self._type['lens 2-parameter orbital motion']

    def is_keplerian(self):
        """
        Checks if model includes keplerian orbital motion of the lenses,
        which can be either circular or elliptical.

        Returns :
            is_keplerian: *boolean*
                *True* if :py:attr:`~s_z` or :py:attr:`~ds_z_dt` are set.
        """
        return self._type['full keplerian motion']

    @property
    def n_lenses(self):
        """
        *int*

        Number of objects in the lens system.
        """
        return self._n_lenses

    @property
    def n_sources(self):
        """
        *int*

        Number of luminous sources.
        It can be be 1 for a xallarap model.
        """
        return self._n_sources

    @property
    def is_external_mass_sheet(self):
        """
        *bool*

        Whether an external mass sheet is included in the model
        """
        return self._type['mass sheet']

    @property
    def is_external_mass_sheet_with_shear(self):
        """
        *bool*

        Whether an external mass sheet is included in the
        model with non-zero shear
        """
        return (('shear_G' in self.parameters.keys()) and
                (self.parameters['shear_G'] != 0))

    @property
    def is_xallarap(self):
        """
        *bool*

        Whether the parameters include the xallarap or not.
        """
        return self._type['xallarap']

    @property
    def source_1_parameters(self):
        """
        :py:class:`~MulensModel.modelparameters.ModelParameters`

        Parameters of source 1 in multi-source model.

        **Do not change returned values.** To change
        parameters of the source 1, simply change the parameters of double
        source instance.
        """
        if self.n_sources == 1:
            raise ValueError('source_1_parameters cannot be accessed for ' +
                             'single source models')
        return self._source_1_parameters

    @property
    def source_2_parameters(self):
        """
        :py:class:`~MulensModel.modelparameters.ModelParameters`

        Parameters of source 2 in multi-source model.

        **Do not change returned values.** To change
        parameters of the source 1, simply change the parameters of double
        source instance.
        """
        if self.n_sources == 1:
            raise ValueError('source_2_parameters cannot be accessed for ' +
                             'single source models')
        return self._source_2_parameters

    @property
    def uniform_caustic_sampling(self):
        """
        :py:class:`~MulensModel.uniformcausticsampling.UniformCausticSampling`

        An instance of the class
        :py:class:`~MulensModel.uniformcausticsampling.UniformCausticSampling`
        that is used to calculate standard parameters based on
        the curvelinear coordinates.
        The main usage is access to the *jacobian()* function.
        In most cases, you do not need to access this property directly.
        """
        if not self._type['Cassan08']:
            raise ValueError(
                'These parameters are not in curvelinear parameterization. ' +
                'Hence you cannot access uniform_caustic_sampling property.')

        self._get_uniform_caustic_sampling()

        return self._uniform_caustic

    def as_dict(self):
        """
        Give parameters as a dict.

        Returns :
            dictionary: *dict*
                The dictionary of model parameters.
        """
        return self.parameters<|MERGE_RESOLUTION|>--- conflicted
+++ resolved
@@ -1904,29 +1904,17 @@
         self._lens_keplerian['semimajor_axis'] = a
         self._lens_keplerian['period'] = 2 * np.pi * a / np.sqrt(np.sum(velocity_cm**2))
         h = np.cross(position, velocity_cm)
-<<<<<<< HEAD
-        k = np.array([0, 0, 1])
-        n = np.cross(k, h)
-
-=======
         j = np.array([0, 1, 0])
-        n = np.cross(j,h)
->>>>>>> 189c3b4c
+        n = np.cross(j, h)
         cos_i = h[2] / np.sqrt(np.sum(h**2))
         sin_i = np.sqrt(h[0]**2+h[1]**2) / np.sqrt(np.sum(h**2))
         self._lens_keplerian['inclination'] = np.arctan2(sin_i, cos_i) * 180. / np.pi
         cos_Omega = -h[1] / np.sqrt(h[0]**2+h[1]**2)
         sin_Omega = h[0] / np.sqrt(h[0]**2+h[1]**2)
         self._lens_keplerian['Omega'] = np.arctan2(sin_Omega, cos_Omega) * 180. / np.pi
-<<<<<<< HEAD
-        cos_u = np.dot(n, position) / np.sqrt(np.sum(n**2))*np.sqrt(np.sum(position**2))
-        self._lens_keplerian['argument_of_latitude_reference'] = np.acos(cos_u) * 180. / np.pi
-
-=======
-        u = np.arccos(np.dot(n,position) / (np.sqrt(np.sum(n**2))*np.sqrt(np.sum(position**2))))
+        u = np.arccos(np.dot(n, position) / (np.sqrt(np.sum(n**2))*np.sqrt(np.sum(position**2))))
         self._lens_keplerian['argument_of_latitude'] = u * 180. / np.pi
-        
->>>>>>> 189c3b4c
+
     @property
     def lens_semimajor_axis(self):
         """
