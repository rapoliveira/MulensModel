from astropy import units as u
import numpy as np
import warnings

from MulensModel.uniformcausticsampling import UniformCausticSampling


# For definition of class ModelParameters see below.

# Different parameter sets. Any parameters that may be given as
# 'basic' should be a list. Parameters that may be 'optional' should
# be a list of length 2. The second item will only be printed if the
# effect is included in the 'optional' list (see _get_effect_strings()).
_valid_parameters = {
    'point lens': ['t_0, u_0, t_E'],
    'point lens alt': 'alternate: t_eff may be substituted for u_0 or t_E',
    'binary lens': ['s, q, alpha'],
    'binary lens alt':
        'alternate: ' +
        '(x_caustic_in, x_caustic_out, t_caustic_in, t_caustic_out) ' +
        'may be substituted for (t_0, u_0, t_E, alpha)',
    'finite source': ['rho', '(for finite source effects)'],
    'finite source alt': 'alternate: t_star may be substituted for t_E or rho',
    'parallax': ['(pi_E_N, pi_E_E) OR pi_E', '(for parallax)'],
    'parallax opt': [
        't_0_par',
        'may also be specified for parallax models. Defaults to t_0.'],
    'lens orbital motion': ['dalpha_dt, ds_dt', '(for orbital motion)'],
    'lens orbital motion opt': [
        't_0_kep',
        'may also be specified for orbital motion models. Defaults to t_0.']}


def _get_effect_strings(*args):
    """
    Given *args[0], figure out which parameters should be printed.

    'basic' = fundamental parameters of the model or effect described
        by args[0]
    'additional' = any additional fundamental parameters (an extension
        of 'basic')
    'alternate' = possible substitutions for the fundamental parameters
    'optional' = parameters that may also be specified for the given
        model type.

    e.g. 'FSPL' returns basic = [t_0, u_0, tE], additional = [rho, s,
    q, alpha], alternate = [t_eff, t_star], and optional = [pi_E or
    pi_E_N, pi_E_E]
    """
    basic = None
    additional = []
    alternate = []
    optional = []

    args_0 = args[0].lower().replace(" ", "")

    # number of lenses
    if args_0 == 'pointlens' or args_0[2:4] == 'pl':
        basic = 'point lens'
        alternate.append('point lens alt')

    if args_0 == 'binarylens':
        basic = 'binary lens'

    if args_0[2:4] == 'bl':
        basic = 'point lens'
        additional.append('binary lens')
        alternate.append('point lens alt')
        alternate.append('binary lens alt')

    # Effects
    if args_0 == 'finitesource':
        basic = 'finite source'
        alternate.append('finite source alt')

    if args_0[0:2] == 'fs':
        additional.append('finite source')
        alternate.append('finite source alt')

    if args_0 == 'parallax':
        basic = 'parallax'
        optional.append('parallax opt')

    if len(args[0]) == 4:
        optional.append('parallax')
        optional.append('parallax opt')

    if args[0].lower() == 'lens orbital motion':
        basic = 'lens orbital motion'
        optional.append('lens orbital motion opt')

    if len(args[0]) == 4 and args[0][2:4].lower() == 'bl':
        optional.append('lens orbital motion')
        optional.append('lens orbital motion opt')

    return {
        'basic': basic, 'additional': additional, 'alternate': alternate,
        'optional': optional}


def _print_parameters(header, components):
    """
    Prints the given parameter information under the requested header.

    Arguments:
        header: *str*

        components: *dictionary*
            This should be created using _get_effect_strings()
    """
    print(header)
    if components['basic'] is not None:
        parameters_list = 'basic: {0}'.format(
            _valid_parameters[components['basic']][0])
        if len(components['additional']) > 0:
            for item in components['additional']:
                parameters_list += ', {0}'.format(_valid_parameters[item][0])
        print('{0}'.format(parameters_list))

    if len(components['alternate']) > 0:
        for item in components['alternate']:
            print('{0}'.format(_valid_parameters[item]))

    if len(components['optional']) > 0:
        for item in components['optional']:
            print('optional: {0} {1}'.format(
                    _valid_parameters[item][0], _valid_parameters[item][1]))


def _print_all():
    """
    Give the user general information about common models and effects.
    """
    print('------------------------')
    print('Some common model types:')
    print('------------------------')
    _print_parameters('PSPL: ', _get_effect_strings('PSPL'))
    _print_parameters('----\nFSBL: ', _get_effect_strings('FSBL'))
    print('-----------------')
    print('Optional Effects:')
    print('-----------------')
    _print_parameters('finite source: ', _get_effect_strings('finite source'))
    _print_parameters('---------\nparallax: ', _get_effect_strings('parallax'))
    _print_parameters(
        '---------\nlens orbital motion: ',
        _get_effect_strings('lens orbital motion'))
    print('-----------------')
    print('All Options: (call using which_parameters([option]) )')
    print('-----------------')
    print("Model types: 'PSPL', 'FSPL', 'PSBL', 'FSBL'")
    print("Effects: 'point lens', 'binary lens', 'finite source', " +
          "'parallax', 'lens orbital motion'")


def which_parameters(*args):
    """
    Prints information on valid parameter combinations that can be
    used to define a model or a particular effect. May be called with
    no arguments (returns information on many types of models) or with
    one argument referring to a specific model (e.g. PSPL) or effect
    (e.g. parallax).

    Valid arguments: *str*
        Model types: 'PSPL', 'FSPL', 'PSBL', 'FSBL'

        Effects: 'point lens', 'binary lens', 'finite source',
        'parallax', 'lens orbital motion'
    """
    warnings.warn(
        "Warning: function which_parameters() does not show binary source " +
        "parameters!",
        RuntimeWarning)
    if len(args) == 0:
        _print_all()
    else:
        components = _get_effect_strings(*args)
        header = '---------\n{0} parameters:'.format(args[0])
        _print_parameters(header, components)


class ModelParameters(object):
    """
    A class for the basic microlensing model parameters (t_0, u_0,
    t_E, rho, s, q, alpha, pi_E). Can handle point lens or binary
    lens. The pi_E assumes NE coordinates (Parallel, Perpendicular
    coordinates are not supported).

    Arguments :
        parameters: *dictionary*
            A dictionary of parameters and their values. See
            :py:func:`which_parameters()` for valid parameter combinations.

    Attributes :
        parameters: *dictionary*
            A dictionary of parameters and their values. Do not use it to
            change paramter values, instead use e.g.:
            ``model_parameters.u_0 = 0.1`` or
            ``setattr(model_parameters, 'u_0', 0.1)``.

    Example:
        Define a point lens model:
            ``params = ModelParameters({'t_0': 2450000., 'u_0': 0.3,
            't_E': 35.})``

        Then you can print the parameters:
            ``print(params)``

    """
    def __init__(self, parameters):
        if not isinstance(parameters, dict):
            raise TypeError(
                'ModelParameters must be initialized with dict ' +
                "as a parameter\ne.g., ModelParameters({'t_0': " +
                "2456789.0, 'u_0': 0.123, 't_E': 23.45})")

        self._count_sources(parameters.keys())

        if self.n_sources == 1:
            self._check_valid_combination_1_source(parameters.keys())
            if self._Cassan08:
                self._uniform_caustic = None
                self._standard_parameters = None
        elif self.n_sources == 2:
            self._Cassan08 = False
            self._check_valid_combination_2_sources(parameters.keys())
            if 't_E' not in parameters.keys():
                raise KeyError('Currently, the binary source calculations ' +
                               'require t_E to be directly defined, i.e., ' +
                               'has to be the same for both sources.')
            (params_1, params_2) = self._divide_parameters(parameters)
            self._source_1_parameters = ModelParameters(params_1)
            self._source_2_parameters = ModelParameters(params_2)
            # This way we force checks from "== 1" above to be run on
            # each source paramteres separately.
        else:
            raise ValueError('wrong number of sources')
        self._set_parameters(parameters)

    def _count_sources(self, keys):
        """How many sources there are?"""
        binary_params = ['t_0_1', 't_0_2', 'u_0_1', 'u_0_2', 'rho_1', 'rho_2',
                         't_star_1', 't_star_2']
        common = set(binary_params).intersection(set(keys))
        if len(common) == 0:
            self._n_sources = 1
        elif len(common) == 1:
            raise ValueError('Wrong parameters - the only binary source ' +
                             'parameter is {:}'.format(common))
        else:
            common_no_1_2 = {param[:-2] for param in common}
            condition_1 = (len(common_no_1_2) == len(common))
            condition_2 = not (
                'rho' in common_no_1_2 and 't_star' in common_no_1_2)
            if condition_1 and condition_2:
                raise ValueError(
                    'Given binary source parameters do not allow defining ' +
                    'the Model: {:}'.format(common))
            self._n_sources = 2

    def _divide_parameters(self, parameters):
        """
        Divide an input dict into 2 - each source separately.
        Some of the parameters are copied to both dicts.
        """
        separate_parameters = ['t_0_1', 't_0_2', 'u_0_1', 'u_0_2',
                               'rho_1', 'rho_2', 't_star_1', 't_star_2']
        parameters_1 = {}
        parameters_2 = {}
        for (key, value) in parameters.items():
            if key in separate_parameters:
                if key[-2:] == "_1":
                    parameters_1[key[:-2]] = value
                elif key[-2:] == "_2":
                    parameters_2[key[:-2]] = value
                else:
                    raise ValueError('unexpected error')
            else:
                parameters_1[key] = value
                parameters_2[key] = value
        return (parameters_1, parameters_2)

    def __repr__(self):
        """A nice way to represent a ModelParameters object as a string"""

        keys = set(self.parameters.keys())
        if 'pi_E' in keys:
            keys.remove('pi_E')
            keys |= {'pi_E_E', 'pi_E_N'}

        # Below we define dict of dicts. Key of inner ones: 'width',
        # 'precision', and optional: 'unit' and 'name'.
        formats = {
            't_0': {'width': 13, 'precision': 5, 'unit': 'HJD'},
            'u_0': {'width': 9, 'precision': 6},
            't_eff': {'width': 10, 'precision': 6, 'unit': 'd'},
            't_E': {'width': 10, 'precision': 4, 'unit': 'd'},
            'rho': {'width': 7, 'precision': 5},
            't_star': {'width': 13, 'precision': 6, 'unit': 'd'},
            'pi_E_N': {'width': 9, 'precision': 5},
            'pi_E_E': {'width': 9, 'precision': 5},
            's': {'width': 9, 'precision': 5},
            'q': {'width': 12, 'precision': 8},
            'alpha': {'width': 11, 'precision': 5, 'unit': 'deg'},
            'ds_dt': {
                'width': 11, 'precision': 5, 'unit': '/yr', 'name': 'ds/dt'},
            'dalpha_dt': {
                'width': 18, 'precision': 5, 'unit': 'deg/yr',
                'name': 'dalpha/dt'},
            'x_caustic_in': {'width': 13, 'precision': 7},
            'x_caustic_out': {'width': 13, 'precision': 7},
            't_caustic_in': {'width': 19, 'precision': 5, 'unit': 'HJD'},
            't_caustic_out': {'width': 19, 'precision': 5, 'unit': 'HJD'},
        }
        # Add binary source parameters with the same settings.
        binary_source_keys = ['t_0_1', 't_0_2', 'u_0_1', 'u_0_2',
                              'rho_1', 'rho_2', 't_star_1', 't_star_2']
        for key in binary_source_keys:
            form = formats[key[:-2]]
            formats[key] = {'width': form['width'],
                            'precision': form['precision']}
            if 'unit' in form:
                formats[key]['unit'] = form['unit']
            if 'name' in form:
                raise KeyError('internal issue: {:}'.format(key))
        formats_keys = [
            't_0', 't_0_1', 't_0_2', 'u_0', 'u_0_1', 'u_0_2', 't_eff', 't_E',
            'rho', 'rho_1', 'rho_2', 't_star', 't_star_1', 't_star_2',
            'pi_E_N', 'pi_E_E', 's', 'q', 'alpha', 'ds_dt', 'dalpha_dt',
            'x_caustic_in', 'x_caustic_out', 't_caustic_in', 't_caustic_out',
        ]

        variables = ''
        values = ''

        for key in formats_keys:
            if key not in keys:
                continue
            form = formats[key]
            fmt_1 = '{:>' + str(form['width'])
            fmt_2 = fmt_1 + '.' + str(form['precision']) + 'f} '
            fmt_1 += '} '
            full_name = form.get('name', key)
            if 'unit' in form:
                full_name += " ({:})".format(form['unit'])
            variables += fmt_1.format(full_name)
            value = getattr(self, key)
            if isinstance(value, u.Quantity):
                value = value.value
            values += fmt_2.format(value)

        return '{0}\n{1}\n'.format(variables, values)

    def _check_valid_combination_2_sources(self, keys):
        """
        make sure that there is no conflict between t_0 and t_0_1 etc.
        """
        binary_params = ['t_0_1', 't_0_2', 'u_0_1', 'u_0_2', 'rho_1', 'rho_2',
                         't_star_1', 't_star_2']
        for parameter in binary_params:
            if parameter in keys:
                if parameter[:-2] in keys:
                    raise ValueError('You cannot set {:} and {:}'.format(
                                        parameter, parameter[:-2]))

    def _check_valid_combination_1_source_standard(self, keys):
        """
        Here we check parameters for non-Cassan08 parameterization.
        """
        # Make sure that minimum set of parameters are defined - we need
        # to know t_0, u_0, and t_E.
        if 't_0' not in keys:
            raise KeyError('t_0 must be defined')
        if ('u_0' not in keys) and ('t_eff' not in keys):
            raise KeyError('not enough information to calculate u_0')
        if (('t_E' not in keys) and
                (('u_0' not in keys) or ('t_eff' not in keys)) and
                (('rho' not in keys) or ('t_star' not in keys))):
            raise KeyError('not enough information to calculate t_E')

        # If s, q, and alpha must all be defined if one is defined
        if ('s' in keys) or ('q' in keys) or ('alpha' in keys):
            if (('s' not in keys) or
                    ('q' not in keys) or ('alpha' not in keys)):
                raise KeyError(
                    'A binary model requires all three of (s, q, alpha).')

        # Cannot define all 3 parameters for 2 observables
        if ('t_E' in keys) and ('rho' in keys) and ('t_star' in keys):
            raise KeyError('Only 1 or 2 of (t_E, rho, t_star) may be defined.')

        if ('t_E' in keys) and ('u_0' in keys) and ('t_eff' in keys):
            raise KeyError('Only 1 or 2 of (u_0, t_E, t_eff) may be defined.')

        # Cannot define t_E in 2 different ways
        if (('rho' in keys) and ('t_star' in keys) and ('u_0' in keys) and
                ('t_eff' in keys)):
            raise KeyError('You cannot define rho, t_star, u_0, and t_eff')

        # Parallax is either pi_E or (pi_E_N, pi_E_E)
        if 'pi_E' in keys and ('pi_E_N' in keys or 'pi_E_E' in keys):
            raise KeyError(
                'Parallax may be defined EITHER by pi_E OR by ' +
                '(pi_E_N and pi_E_E).')

        # If parallax is defined, then both components must be set:
        if ('pi_E_N' in keys) != ('pi_E_E' in keys):
            raise KeyError(
                'You have to define either both or none of (pi_E_N, pi_E_E).')

        # t_0_par makes sense only when parallax is defined.
        if 't_0_par' in keys:
            if 'pi_E' not in keys and 'pi_E_N' not in keys:
                raise KeyError(
                    't_0_par makes sense only when parallax is defined.')

        # Parallax needs reference epoch:
        if 'pi_E' in keys or 'pi_E_N' in keys:
            if 't_0' not in keys and 't_0_par' not in keys:
                raise KeyError(
                    'Parallax is defined, hence either t_0 or t_0_par has ' +
                    'to be set.')

        # If ds_dt is defined, dalpha_dt must be defined
        if ('ds_dt' in keys) or ('dalpha_dt' in keys):
            if ('ds_dt' not in keys) or ('dalpha_dt' not in keys):
                raise KeyError(
                    'Lens orbital motion requires both ds_dt and dalpha_dt.' +
                    '\nNote that you can set either of them to 0.')
        # If orbital motion is defined, then we need binary lens.
            if (
                    ('s' not in keys) or ('q' not in keys) or
                    ('alpha' not in keys)):
                raise KeyError(
                    'Lens orbital motion requires >2 bodies (s, q, alpha).')
        # If orbital motion is defined, then reference epoch has to be set.
            if 't_0' not in keys and 't_0_kep' not in keys:
                raise KeyError(
                    'Orbital motion requires reference epoch, ' +
                    'i.e., t_0 or t_0_kep')

        # t_0_kep makes sense only when orbital motion is defined.
        if 't_0_kep' in keys:
            if 'ds_dt' not in keys or 'dalpha_dt' not in keys:
                raise KeyError(
                    't_0_kep makes sense only when orbital motion is defined.')

    def _check_valid_combination_1_source_Cassan08(self, keys):
        """
        Check parameters defined for Cassan 2008 parameterization.
        Currently, only static models are accepted.
        """
        # Check that all required parameters are defined.
        parameters = ['s', 'q', 'x_caustic_in', 'x_caustic_out',
                      't_caustic_in', 't_caustic_out']
        for parameter in parameters:
            if parameter not in keys:
                raise KeyError(
                    'If you use Cassan 2008 parameterization, then all ' +
                    'these parameters have to be defined:\n' +
                    ' \n'.join(parameters))

        # Make sure that there are no unwanted keys
        allowed_keys = set(parameters + ['rho', 't_star'])
        difference = set(keys) - allowed_keys
        if len(difference) > 0:
            msg = 'Parameters not allow in Cassan (2008) parameterization '
            msg += '(at this point): {:}'.format(difference)
            raise KeyError(msg)

        # Source size cannot be over-defined.
        if ('rho' in keys) and ('t_star' in keys):
            raise KeyError('Both rho and t_star cannot be defined for ' +
                           'Cassan 08 parametrization.')

    def _check_valid_combination_1_source(self, keys):
        """
        Check that the user hasn't over-defined the ModelParameters.
        This function sets self._Cassan08 property.
        """
        # Make sure that there are no unwanted keys
        allowed_keys = set([
            't_0', 'u_0', 't_E', 't_eff', 's', 'q', 'alpha', 'rho', 't_star',
            'pi_E', 'pi_E_N', 'pi_E_E', 't_0_par', 'dalpha_dt', 'ds_dt',
            't_0_kep', 't_0_1', 't_0_2', 'u_0_1', 'u_0_2', 'rho_1', 'rho_2',
            't_star_1', 't_star_2', 'x_caustic_in', 'x_caustic_out',
            't_caustic_in', 't_caustic_out'])
        difference = set(keys) - allowed_keys
        if len(difference) > 0:
            derived_1 = ['gamma', 'gamma_perp', 'gamma_parallel']
            if set(keys).intersection(derived_1):
                msg = ('You cannot set gamma, gamma_perp, ' +
                       'or gamma_parallel. These are derived parameters. ' +
                       'You can set ds_dt and dalpha_dt instead.\n')
            else:
                msg = ""
            msg += 'Unrecognized parameters: {:}'.format(difference)
            raise KeyError(msg)

        # There are 2 types of models:
        # - standard
        # - Cassan08 (no t_0, u_0, t_E, alpha)
        self._Cassan08 = False
        Cassan08_parameters = [
            'x_caustic_in', 'x_caustic_out', 't_caustic_in', 't_caustic_out']
        for parameter in Cassan08_parameters:
            if parameter in keys:
                self._Cassan08 = True

        if self._Cassan08:
            self._check_valid_combination_1_source_Cassan08(keys)
        else:
            self._check_valid_combination_1_source_standard(keys)

    def _check_valid_parameter_values(self, parameters):
        """
        Prevent user from setting negative (unphysical) values for
        t_E, t_star, rho.

        Also, check that all values are scalars (except pi_E vector).
        """
        names = ['t_E', 't_star', 'rho']
        full_names = {
            't_E': 'Einstein timescale',
            't_star': 'Source crossing time', 'rho': 'Source size'}

        for name in names:
            if name in parameters.keys():
                if parameters[name] < 0.:
                    raise ValueError("{:} cannot be negative: {:}".format(
                            full_names[name], parameters[name]))

        for (key, value) in parameters.items():
            if key == 'pi_E':
                continue
            check = (not np.isscalar(value) or isinstance(value, str))
            if not isinstance(value, u.Quantity) and check:
                msg = "{:} must be a scalar: {:}, {:}"
                raise TypeError(msg.format(key, value, type(value)))

<<<<<<< HEAD
=======
        for name in ['x_caustic_in', 'x_caustic_out']:
            if name in parameters.keys():
                if parameters[name] < 0. or parameters[name] > 1.:
                    msg = "{:} has to be in (0, 1) range, not {:}"
                    raise ValueError(msg.format(name, parameters[name]))

>>>>>>> ffc5d6ce
    def _set_parameters(self, parameters):
        """
        check if parameter values make sense and remember the copy of the dict
        """
        self._check_valid_parameter_values(parameters)
        self.parameters = dict(parameters)

    def _update_sources(self, parameter, value):
        """
        For multi-source models, update the values for all sources.
        Note that pi_E_N and pi_E_E are changed separately.
        """
        if self.n_sources == 1:
            return

        if parameter in self._source_1_parameters.parameters:
            setattr(self._source_1_parameters, parameter, value)
        if parameter in self._source_2_parameters.parameters:
            setattr(self._source_2_parameters, parameter, value)

    def _set_time_quantity(self, key, new_time):
        """
        Save a variable with units of time (e.g. t_E, t_star,
        t_eff). If units are not given, assume days.
        """
        if isinstance(new_time, u.Quantity):
            self.parameters[key] = new_time
        else:
            self.parameters[key] = new_time * u.day

    def _check_time_quantity(self, key):
        """
        Make sure that value for give key has quantity, add it if missing.
        """
        if not isinstance(self.parameters[key], u.Quantity):
            self._set_time_quantity(key, self.parameters[key])

    def _get_uniform_caustic_sampling(self):
        """
        Sets self._uniform_caustic if that is required.
        Also resets self._standard_parameters.
        """
        recalculate = (self._uniform_caustic is None or
                       self.s != self._uniform_caustic.s or
                       self.q != self._uniform_caustic.q)
        if recalculate:
            self._uniform_caustic = UniformCausticSampling(s=self.s, q=self.q)
            self._standard_parameters = None

    def _get_standard_parameters_from_Cassan08(self):
        """
        Calculate these parameters:
        t_0 u_0 t_E alpha
        based on:
        x_caustic_in x_caustic_out t_caustic_in t_caustic_out
        using transformation that depends on:
        s q
        """
        self._get_uniform_caustic_sampling()

        if self._standard_parameters is None:
            keys = ['x_caustic_in', 'x_caustic_out',
                    't_caustic_in', 't_caustic_out']
            kwargs = {key: self.parameters[key] for key in keys}
            self._standard_parameters = (
                self._uniform_caustic.get_standard_parameters(**kwargs))

    @property
    def t_0(self):
        """
        *float*

        The time of minimum projected separation between the source
        and the lens center of mass.
        """
        if self._Cassan08:
            self._get_standard_parameters_from_Cassan08()
            return self._standard_parameters['t_0']
        return self.parameters['t_0']

    @t_0.setter
    def t_0(self, new_t_0):
        if self._Cassan08:
            raise ValueError('t_0 cannot be set for model using ' +
                             'Cassan (2008) parameterization')
        self.parameters['t_0'] = new_t_0
        self._update_sources('t_0', new_t_0)

    @property
    def u_0(self):
        """
        *float*

        The minimum projected separation between the source
        and the lens center of mass.
        """
        if self._Cassan08:
            self._get_standard_parameters_from_Cassan08()
            return self._standard_parameters['u_0']
        if 'u_0' in self.parameters.keys():
            return self.parameters['u_0']
        else:
            try:
                return self.parameters['t_eff'] / self.parameters['t_E']
            except KeyError:
                raise AttributeError(
                    'u_0 is not defined for these parameters: {0}'.format(
                        self.parameters.keys()))

    @u_0.setter
    def u_0(self, new_u_0):
        if self._Cassan08:
            raise ValueError('u_0 cannot be set for model using ' +
                             'Cassan (2008) parameterization')
        if 'u_0' in self.parameters.keys():
            self.parameters['u_0'] = new_u_0
            self._update_sources('u_0', new_u_0)
        else:
            raise KeyError('u_0 is not a parameter of this model.')

    @property
    def t_star(self):
        """
        *float*

        t_star = rho * t_E = source radius crossing time

        "day" is the default unit. Can be set as *float* or
        *astropy.Quantity*, but always returns *float* in units of days.
        """
        if 't_star' in self.parameters.keys():
            self._check_time_quantity('t_star')
            return self.parameters['t_star'].to(u.day).value
        elif ('rho' in self.parameters.keys() and self._Cassan08):
            return self.rho * self.t_E
        else:
            try:
                return (self.parameters['t_E'].to(u.day).value *
                        self.parameters['rho'])
            except KeyError:
                raise AttributeError(
                    't_star is not defined for these parameters: {0}'.format(
                        self.parameters.keys()))

    @t_star.setter
    def t_star(self, new_t_star):
        if 't_star' in self.parameters.keys():
            self._set_time_quantity('t_star', new_t_star)
            self._update_sources('t_star', new_t_star)
        else:
            raise KeyError('t_star is not a parameter of this model.')

        if new_t_star < 0.:
            raise ValueError(
                'Source crossing time cannot be negative:', new_t_star)

    @property
    def t_eff(self):
        """
        *float*

        t_eff = u_0 * t_E = effective timescale

        "day" is the default unit. Can be set as *float* or
        *astropy.Quantity*, but always returns *float* in units of days.
        """
        if 't_eff' in self.parameters.keys():
            self._check_time_quantity('t_eff')
            return self.parameters['t_eff'].to(u.day).value
        else:
            try:
                return (self.parameters['t_E'].to(u.day).value *
                        self.parameters['u_0'])
            except KeyError:
                raise AttributeError(
                    't_eff is not defined for these parameters: {0}'.format(
                        self.parameters.keys()))

    @t_eff.setter
    def t_eff(self, new_t_eff):
        if 't_eff' in self.parameters.keys():
            self._set_time_quantity('t_eff', new_t_eff)
            self._update_sources('t_eff', new_t_eff)
        else:
            raise KeyError('t_eff is not a parameter of this model.')

    @property
    def t_E(self):
        """
        *float*

        The Einstein timescale. "day" is the default unit. Can be set as
        *float* or *astropy.Quantity*, but always returns *float* in units of
        days.
        """
        if self._Cassan08:
            self._get_standard_parameters_from_Cassan08()
            return self._standard_parameters['t_E']
        if 't_E' in self.parameters.keys():
            self._check_time_quantity('t_E')
            return self.parameters['t_E'].to(u.day).value
        elif ('t_star' in self.parameters.keys() and
              'rho' in self.parameters.keys()):
            return self.t_star/self.rho
        elif ('t_eff' in self.parameters.keys() and
              'u_0' in self.parameters.keys()):
            return self.t_eff/self.u_0
        else:
            raise KeyError("You're trying to access t_E that was not set")

    @t_E.setter
    def t_E(self, new_t_E):
        if self._Cassan08:
            raise ValueError('t_E cannot be set for model using ' +
                             'Cassan (2008) parameterization')

        if new_t_E is None:
            raise ValueError('Must provide a value')

        if new_t_E < 0.:
            raise ValueError('Einstein timescale cannot be negative:', new_t_E)

        if 't_E' in self.parameters.keys():
            self._set_time_quantity('t_E', new_t_E)
            self._update_sources('t_E', new_t_E)
        else:
            raise KeyError('t_E is not a parameter of this model.')

    @property
    def rho(self):
        """
        *float*

        source size as a fraction of the Einstein radius
        """
        if 'rho' in self.parameters.keys():
            return self.parameters['rho']
        elif ('t_star' in self.parameters.keys() and
              't_E' in self.parameters.keys()):
            return self.t_star / self.t_E
        elif ('t_star' in self.parameters.keys() and self._Cassan08):
            return self.t_star / self.t_E
        else:
            return None

    @rho.setter
    def rho(self, new_rho):
        if 'rho' in self.parameters.keys():
            if new_rho < 0.:
                raise ValueError('source size (rho) cannot be negative')
            self.parameters['rho'] = new_rho
            self._update_sources('rho', new_rho)
        else:
            raise KeyError('rho is not a parameter of this model.')

    @property
    def alpha(self):
        """
        *astropy.Quantity*

        The angle of the source trajectory relative to the binary lens
        axis (or primary-secondary axis). Measured counterclockwise,
        i.e., according to convention advocated by
        `Skowron et al. 2011 (ApJ, 738, 87)
        <https://ui.adsabs.harvard.edu/abs/2011ApJ...738...87S/abstract>`_,
        but shifted by 180 deg.  May be
        set as a *float* --> assumes "deg" is the default unit.
        Regardless of input value, returns value in degrees.
        """
        if self._Cassan08:
            self._get_standard_parameters_from_Cassan08()
            return self._standard_parameters['alpha'] * u.deg

        if not isinstance(self.parameters['alpha'], u.Quantity):
            self.parameters['alpha'] = self.parameters['alpha'] * u.deg
        return self.parameters['alpha'].to(u.deg)

    @alpha.setter
    def alpha(self, new_alpha):
        if self._Cassan08:
            raise ValueError('alpha cannot be set for model using ' +
                             'Cassan (2008) parameterization')

        if isinstance(new_alpha, u.Quantity):
            self.parameters['alpha'] = new_alpha
        else:
            self.parameters['alpha'] = new_alpha * u.deg
        self._update_sources('alpha', new_alpha)

    @property
    def q(self):
        """
        *float*

        mass ratio of the two lens components. Only 2 bodies allowed.
        """
        if isinstance(self.parameters['q'], (list, np.ndarray)):
            self.parameters['q'] = self.parameters['q'][0]
        return self.parameters['q']

    @q.setter
    def q(self, new_q):
        self.parameters['q'] = new_q
        self._update_sources('q', new_q)

    @property
    def s(self):
        """
        *float*

        separation of the two lens components relative to Einstein ring size
        """
        if isinstance(self.parameters['s'], (list, np.ndarray)):
            self.parameters['s'] = self.parameters['s'][0]
        return self.parameters['s']

    @s.setter
    def s(self, new_s):
        if new_s < 0.:
            raise ValueError(
                'Binary lens separation cannot be negative:', new_s)

        self.parameters['s'] = new_s
        self._update_sources('s', new_s)

    @property
    def pi_E(self):
        """
        *list of floats*

        The microlensing parallax vector. Must be set as a vector/list
        (i.e. [pi_E_N, pi_E_E]). To get the magnitude of pi_E, use
        pi_E_mag
        """
        if 'pi_E' in self.parameters.keys():
            return self.parameters['pi_E']
        elif ('pi_E_N' in self.parameters.keys() and
              'pi_E_E' in self.parameters.keys()):
            return [self.parameters['pi_E_N'], self.parameters['pi_E_E']]
        else:
            return None

    @pi_E.setter
    def pi_E(self, new_pi_E):
        if isinstance(new_pi_E, np.ndarray):
            new_pi_E = new_pi_E.flatten()

        if 'pi_E' in self.parameters.keys():
            if len(new_pi_E) == 2:
                self.parameters['pi_E'] = new_pi_E
                self._update_sources('pi_E', new_pi_E)
            else:
                raise TypeError('pi_E is a 2D vector. It must have length 2.')

        elif ('pi_E_N' in self.parameters.keys() and
              'pi_E_E' in self.parameters.keys()):
            self.parameters['pi_E_N'] = new_pi_E[0]
            self.parameters['pi_E_E'] = new_pi_E[1]
            self._update_sources('pi_E_N', new_pi_E[0])
            self._update_sources('pi_E_E', new_pi_E[1])
        else:
            raise KeyError('pi_E is not a parameter of this model.')

    @property
    def pi_E_N(self):
        """
        *float*

        The North component of the microlensing parallax vector.
        """
        if 'pi_E_N' in self.parameters.keys():
            return self.parameters['pi_E_N']
        elif 'pi_E' in self.parameters.keys():
            return self.parameters['pi_E'][0]
        else:
            raise KeyError('pi_E_N not defined for this model')

    @pi_E_N.setter
    def pi_E_N(self, new_value):
        if 'pi_E_N' in self.parameters.keys():
            self.parameters['pi_E_N'] = new_value
            self._update_sources('pi_E_N', new_value)
        elif 'pi_E' in self.parameters.keys():
            self.parameters['pi_E'][0] = new_value
            if self.n_sources != 1:
                self._source_1_parameters.parameters['pi_E'][0] = new_value
                self._source_2_parameters.parameters['pi_E'][0] = new_value
        else:
            raise KeyError('pi_E_N is not a parameter of this model.')

    @property
    def pi_E_E(self):
        """
        *float*

        The East component of the microlensing parallax vector.
        """
        if 'pi_E_E' in self.parameters.keys():
            return self.parameters['pi_E_E']
        elif 'pi_E' in self.parameters.keys():
            return self.parameters['pi_E'][1]
        else:
            raise KeyError('pi_E_N not defined for this model')

    @pi_E_E.setter
    def pi_E_E(self, new_value):
        if 'pi_E_E' in self.parameters.keys():
            self.parameters['pi_E_E'] = new_value
            self._update_sources('pi_E_E', new_value)
        elif 'pi_E' in self.parameters.keys():
            self.parameters['pi_E'][1] = new_value
            if self.n_sources != 1:
                self._source_1_parameters.parameters['pi_E'][1] = new_value
                self._source_2_parameters.parameters['pi_E'][1] = new_value
        else:
            raise KeyError('pi_E_E is not a parameter of this model.')

    @property
    def t_0_par(self):
        """
        *float*

        The reference time for the calculation of parallax. If not set
        explicitly, then it is assumed t_0_par = t_0.

        Note that this is a reference value and not the fitting parameter.
        It is best to fix it at the begin of calculations.
        """
        if 't_0_par' not in self.parameters.keys():
            return self.parameters['t_0']
        else:
            return self.parameters['t_0_par']

    @t_0_par.setter
    def t_0_par(self, new_t_0_par):
        self.parameters['t_0_par'] = new_t_0_par
        self._update_sources('t_0_par', new_t_0_par)

    @property
    def pi_E_mag(self):
        """
        *float*

        The magnitude of the microlensing parallax vector.
        """
        if 'pi_E' in self.parameters.keys():
            pi_E_N = self.parameters['pi_E'][0]
            pi_E_E = self.parameters['pi_E'][1]
        elif ('pi_E_N' in self.parameters.keys() and
              'pi_E_E' in self.parameters.keys()):
            pi_E_N = self.parameters['pi_E_N']
            pi_E_E = self.parameters['pi_E_E']
        else:
            raise KeyError('pi_E not defined for this model')
        return np.sqrt(pi_E_N**2 + pi_E_E**2)

    @property
    def x_caustic_in(self):
        """
        *float*

        Curvelinear coordinate (in `Cassan (2008) parameterization
        <https://ui.adsabs.harvard.edu/abs/2008A%26A...491..587C/abstract>`_)
        of caustic entrance for a static binary lens model. See
        :py:class:`~MulensModel.uniformcausticsampling.UniformCausticSampling`.
        """
        return self.parameters['x_caustic_in']

    @x_caustic_in.setter
    def x_caustic_in(self, new_value):
        if new_value < 0. or new_value > 1.:
            msg = "x_caustic_in must be between 0 and 1, not {:}"
            raise ValueError(msg.format(new_value))
        self._standard_parameters = None
        self.parameters['x_caustic_in'] = new_value

    @property
    def x_caustic_out(self):
        """
        *float*

        Curvelinear coordinate (in `Cassan (2008) parameterization
        <https://ui.adsabs.harvard.edu/abs/2008A%26A...491..587C/abstract>`_)
        of caustic exit for a static binary lens model. See
        :py:class:`~MulensModel.uniformcausticsampling.UniformCausticSampling`.
        """
        return self.parameters['x_caustic_out']

    @x_caustic_out.setter
    def x_caustic_out(self, new_value):
        if new_value < 0. or new_value > 1.:
            msg = "x_caustic_out must be between 0 and 1, not {:}"
            raise ValueError(msg.format(new_value))
        self._standard_parameters = None
        self.parameters['x_caustic_out'] = new_value

    @property
    def t_caustic_in(self):
        """
        *float*

        Epoch of caustic entrance for a static binary lens model in
        `Cassan (2008) parameterization
        <https://ui.adsabs.harvard.edu/abs/2008A%26A...491..587C/abstract>`_)
        See
        :py:class:`~MulensModel.uniformcausticsampling.UniformCausticSampling`.
        """
        return self.parameters['t_caustic_in']

    @t_caustic_in.setter
    def t_caustic_in(self, new_value):
        self._standard_parameters = None
        self.parameters['t_caustic_in'] = new_value

    @property
    def t_caustic_out(self):
        """
        *float*

        Epoch of caustic exit for a static binary lens model in
        `Cassan (2008) parameterization
        <https://ui.adsabs.harvard.edu/abs/2008A%26A...491..587C/abstract>`_)
        See
        :py:class:`~MulensModel.uniformcausticsampling.UniformCausticSampling`.
        """
        return self.parameters['t_caustic_out']

    @t_caustic_out.setter
    def t_caustic_out(self, new_value):
        self._standard_parameters = None
        self.parameters['t_caustic_out'] = new_value

    @property
    def ds_dt(self):
        """
        *astropy.Quantity*

        Change rate of separation :py:attr:`~s` in 1/year. Can be set as
        *AstroPy.Quantity* or as *float* (1/year is assumed default unit).
        Regardless of input value, returns value in 1/year.
        """
        if not isinstance(self.parameters['ds_dt'], u.Quantity):
            self.parameters['ds_dt'] = self.parameters['ds_dt'] / u.yr

        return self.parameters['ds_dt'].to(1 / u.yr)

    @ds_dt.setter
    def ds_dt(self, new_ds_dt):
        if isinstance(new_ds_dt, u.Quantity):
            self.parameters['ds_dt'] = new_ds_dt
        else:
            self.parameters['ds_dt'] = new_ds_dt / u.yr
        self._update_sources('ds_dt', new_ds_dt)

    @property
    def dalpha_dt(self):
        """
        *astropy.Quantity*

        Change rate of angle :py:attr:`~alpha` in deg/year. Can be set as
        *AstroPy.Quantity* or as *float* (deg/year is assumed default unit).
        Regardless of input value, returns value in deg/year.
        """
        if not isinstance(self.parameters['dalpha_dt'], u.Quantity):
            self.parameters['dalpha_dt'] = (self.parameters['dalpha_dt'] *
                                            u.deg / u.yr)

        return self.parameters['dalpha_dt'].to(u.deg / u.yr)

    @dalpha_dt.setter
    def dalpha_dt(self, new_dalpha_dt):
        if isinstance(new_dalpha_dt, u.Quantity):
            self.parameters['dalpha_dt'] = new_dalpha_dt
        else:
            self.parameters['dalpha_dt'] = new_dalpha_dt * u.deg / u.yr
        self._update_sources('dalpha_dt', new_dalpha_dt)

    @property
    def t_0_kep(self):
        """
        *float*

        The reference time for the calculation of lens orbital motion.
        If not set explicitly, then it is assumed t_0_kep = t_0.

        Note that this is a reference value and not the fitting parameter.
        It is best to fix it at the begin of calculations.
        """
        if 't_0_kep' not in self.parameters.keys():
            return self.parameters['t_0']
        else:
            return self.parameters['t_0_kep']

    @t_0_kep.setter
    def t_0_kep(self, new):
        self.parameters['t_0_kep'] = new
        self._update_sources('t_0_kep', new)

    @property
    def t_0_1(self):
        """
        *float*

        The time of minimum projected separation between the source no. 1
        and the lens center of mass.
        """
        return self.parameters['t_0_1']

    @t_0_1.setter
    def t_0_1(self, new_t_0_1):
        self.parameters['t_0_1'] = new_t_0_1
        self._source_1_parameters.t_0 = new_t_0_1

    @property
    def t_0_2(self):
        """
        *float*

        The time of minimum projected separation between the source no. 2
        and the lens center of mass.
        """
        return self.parameters['t_0_2']

    @t_0_2.setter
    def t_0_2(self, new_t_0_2):
        self.parameters['t_0_2'] = new_t_0_2
        self._source_2_parameters.t_0 = new_t_0_2

    @property
    def u_0_1(self):
        """
        *float*

        The minimum projected separation between the source no. 1
        and the lens center of mass.
        """
        if 'u_0_1' in self.parameters.keys():
            return self.parameters['u_0_1']
        else:
            try:
                t_eff = self._source_1_parameters.parameters['t_eff']
                t_E = self._source_1_parameters.parameters['t_E']
                return t_eff / t_E
            except KeyError:
                raise AttributeError(
                    'u_0_1 is not defined for these parameters: {0}'.format(
                        self.parameters.keys()))

    @u_0_1.setter
    def u_0_1(self, new_u_0_1):
        if 'u_0_1' in self.parameters.keys():
            self.parameters['u_0_1'] = new_u_0_1
            self._source_1_parameters.u_0 = new_u_0_1
        else:
            raise KeyError('u_0_1 is not a parameter of this model.')

    @property
    def u_0_2(self):
        """
        *float*

        The minimum projected separation between the source no. 2
        and the lens center of mass.
        """
        if 'u_0_2' in self.parameters.keys():
            return self.parameters['u_0_2']
        else:
            try:
                t_eff = self._source_2_parameters.parameters['t_eff']
                t_E = self._source_2_parameters.parameters['t_E']
                return t_eff / t_E
            except KeyError:
                raise AttributeError(
                    'u_0_2 is not defined for these parameters: {0}'.format(
                        self.parameters.keys()))

    @u_0_2.setter
    def u_0_2(self, new_u_0_2):
        if 'u_0_2' in self.parameters.keys():
            self.parameters['u_0_2'] = new_u_0_2
            self._source_2_parameters.u_0 = new_u_0_2
        else:
            raise KeyError('u_0_2 is not a parameter of this model.')

    @property
    def t_star_1(self):
        """
        *float*

        t_star_1 = rho_1 * t_E_1 = source no. 1 radius crossing time

        "day" is the default unit. Can be set as *float* or
        *astropy.Quantity*, but always returns *float* in units of days.
        """
        if 't_star_1' in self.parameters.keys():
            self._check_time_quantity('t_star_1')
            return self.parameters['t_star_1'].to(u.day).value
        else:
            try:
                t_E = self._source_1_parameters.parameters['t_E'].to(u.day)
                rho = self._source_1_parameters.parameters['rho']
                return t_E.value * rho
            except KeyError:
                raise AttributeError(
                    't_star_1 is not defined for these parameters: {0}'.format(
                        self.parameters.keys()))

    @t_star_1.setter
    def t_star_1(self, new_t_star_1):
        if 't_star_1' in self.parameters.keys():
            self._set_time_quantity('t_star_1', new_t_star_1)
            self._source_1_parameters.t_star = new_t_star_1
        else:
            raise KeyError('t_star_1 is not a parameter of this model.')

        if new_t_star_1 < 0.:
            raise ValueError(
                'Source crossing time cannot be negative:', new_t_star_1)

    @property
    def t_star_2(self):
        """
        *float*

        t_star_2 = rho_2 * t_E_2 = source no. 2 radius crossing time

        "day" is the default unit. Can be set as *float* or
        *astropy.Quantity*, but always returns *float* in units of days.
        """
        if 't_star_2' in self.parameters.keys():
            self._check_time_quantity('t_star_2')
            return self.parameters['t_star_2'].to(u.day).value
        else:
            try:
                t_E = self._source_2_parameters.parameters['t_E'].to(u.day)
                rho = self._source_2_parameters.parameters['rho']
                return t_E.value * rho
            except KeyError:
                raise AttributeError(
                    't_star_2 is not defined for these parameters: {0}'.format(
                        self.parameters.keys()))

    @t_star_2.setter
    def t_star_2(self, new_t_star_2):
        if 't_star_2' in self.parameters.keys():
            self._set_time_quantity('t_star_2', new_t_star_2)
            self._source_2_parameters.t_star = new_t_star_2
        else:
            raise KeyError('t_star_2 is not a parameter of this model.')

        if new_t_star_2 < 0.:
            raise ValueError(
                'Source crossing time cannot be negative:', new_t_star_2)

    @property
    def rho_1(self):
        """
        *float*

        source no. 1 size as a fraction of the Einstein radius
        """
        if 'rho_1' in self.parameters.keys():
            return self.parameters['rho_1']
        elif ('t_star' in self._source_1_parameters.parameters.keys() and
                't_E' in self._source_1_parameters.parameters.keys()):
            return (self._source_1_parameters.t_star /
                    self._source_1_parameters.t_E)
        else:
            return None

    @rho_1.setter
    def rho_1(self, new_rho_1):
        if 'rho_1' in self.parameters.keys():
            if new_rho_1 < 0.:
                raise ValueError('source size (rho_1) cannot be negative')
            self.parameters['rho_1'] = new_rho_1
            self._source_1_parameters.rho = new_rho_1
        else:
            raise KeyError('rho_1 is not a parameter of this model.')

    @property
    def rho_2(self):
        """
        *float*

        source no. 2 size as a fraction of the Einstein radius
        """
        if 'rho_2' in self.parameters.keys():
            return self.parameters['rho_2']
        elif ('t_star' in self._source_2_parameters.parameters.keys() and
                't_E' in self._source_2_parameters.parameters.keys()):
            return (self._source_2_parameters.t_star /
                    self._source_2_parameters.t_E)
        else:
            return None

    @rho_2.setter
    def rho_2(self, new_rho_2):
        if 'rho_2' in self.parameters.keys():
            if new_rho_2 < 0.:
                raise ValueError('source size (rho_2) cannot be negative')
            self.parameters['rho_2'] = new_rho_2
            self._source_2_parameters.rho = new_rho_2
        else:
            raise KeyError('rho_2 is not a parameter of this model.')

    def get_s(self, epoch):
        """
        Returns the value of separation :py:attr:`~s` at a given epoch or
        epochs (if orbital motion parameters are set).

        Arguments :
            epoch: *float*, *list*, *np.ndarray*
                The time(s) at which to calculate :py:attr:`~s`.

        Returns :
            separation: *float* or *np.ndarray*
                Value(s) of separation for given epochs.

        """
        if 'ds_dt' not in self.parameters.keys():
            return self.s

        if isinstance(epoch, list):
            epoch = np.array(epoch)

        s_of_t = (self.s + self.ds_dt * (epoch - self.t_0_kep) * u.d).value

        return s_of_t

    def get_alpha(self, epoch):
        """
        Returns the value of angle :py:attr:`~alpha` at a given epoch or
        epochs (if orbital motion parameters are set).

        Arguments :
            epoch: *float*, *list*, *np.ndarray*
                The time(s) at which to calculate :py:attr:`~alpha`.

        Returns :
            separation: *astropy.Quantity*
                Value(s) of angle for given epochs in degrees

        """
        if 'dalpha_dt' not in self.parameters.keys():
            return self.alpha

        if isinstance(epoch, list):
            epoch = np.array(epoch)

        alpha_of_t = (self.alpha + self.dalpha_dt * (epoch - self.t_0_kep)*u.d)

        return alpha_of_t.to(u.deg)

    @property
    def gamma_parallel(self):
        """
        *astropy.Quantity*

        Parallel component of instantaneous velocity of the secondary
        relative to the primary in 1/year.
        It is parallel to the primary-secondary axis.
        Equals :py:attr:`~ds_dt`/:py:attr:`~s`. Cannot be set.
        """
        return self.ds_dt / self.s

    @property
    def gamma_perp(self):
        """
        *astropy.Quantity*

        Perpendicular component of instantaneous velocity of the secondary
        relative to the primary. It is perpendicular to the primary-secondary
        axis. It has sign opposite to :py:attr:`~dalpha_dt`
        and is in rad/yr, not deg/yr. Cannot be set.
        """
        return -self.dalpha_dt.to(u.rad/u.yr)

    @property
    def gamma(self):
        """
        *astropy.Quantity*

        Instantaneous velocity of the secondary relative to the primary in
        1/year. Cannot be set.
        """
        gamma_perp = (self.gamma_perp / u.rad).to(1/u.yr)
        return (self.gamma_parallel**2 + gamma_perp**2)**0.5

    def is_finite_source(self):
        """
        Checks if model has finite source. For binary source models it checks
        if either of the sources is finite.

        Returns:
            is_finite_source: *boolean*
                *True* if at least one source has finite size.
        """
        if self.rho is not None:
            return True
        elif (self.n_sources > 1 and
                (self.rho_1 is not None or self.rho_2 is not None)):
            return True
        else:
            return False

    def is_static(self):
        """
        Checks if model is static, i.e., orbital motion parameters are not set.

        Returns :
            is_static: *boolean*
                *True* if *dalpha_dt* or *ds_dt* are set.

        """
        if ('dalpha_dt' in self.parameters.keys() or
                'ds_dt' in self.parameters.keys()):
            return False
        else:
            return True

    @property
    def n_lenses(self):
        """
        *int*

        number of objects in the lens system
        """
        if (('s' not in self.parameters.keys()) and
                ('q' not in self.parameters.keys()) and
                ('alpha' not in self.parameters.keys())):
            return 1
        else:
            return 2

    @property
    def n_sources(self):
        """
        *int*

        number of luminous sources; it's possible to be 1 for xallarap model
        """
        return self._n_sources

    @property
    def source_1_parameters(self):
        """
        :py:class:`~MulensModel.modelparameters.ModelParameters`

        Parameters of source 1 in multi-source model.

        **Do not change returned values.** To change
        parameters of the source 1, simply change the parameters of double
        source instance.
        """
        if self.n_sources == 1:
            raise ValueError('source_1_parameters cannot be accessed for ' +
                             'single source models')
        return self._source_1_parameters

    @property
    def source_2_parameters(self):
        """
        :py:class:`~MulensModel.modelparameters.ModelParameters`

        Parameters of source 2 in multi-source model.

        **Do not change returned values.** To change
        parameters of the source 1, simply change the parameters of double
        source instance.
        """
        if self.n_sources == 1:
            raise ValueError('source_2_parameters cannot be accessed for ' +
                             'single source models')
        return self._source_2_parameters

    @property
    def uniform_caustic_sampling(self):
        """
        :py:class:`~MulensModel.uniformcausticsampling.UniformCausticSampling`

        An instance of the class
        :py:class:`~MulensModel.uniformcausticsampling.UniformCausticSampling`
        that is used to calculate standard parameters based on
        the curvelinear coordinates.
        The main usage is access to the *jacobian()* function.
        In most cases, you do not need to access this property directly.
        """
        if not self._Cassan08:
            raise ValueError(
                'These parameters are not in curvelinear parameterisation. ' +
                'Hence you cannot access uniform_caustic_sampling property.')

        self._get_uniform_caustic_sampling()

        return self._uniform_caustic

    def as_dict(self):
        """
        Give parameters as a dict.

        Returns :
            dictionary: *dict*
                The dictionary of model parameters.
        """
        return self.parameters<|MERGE_RESOLUTION|>--- conflicted
+++ resolved
@@ -537,15 +537,12 @@
                 msg = "{:} must be a scalar: {:}, {:}"
                 raise TypeError(msg.format(key, value, type(value)))
 
-<<<<<<< HEAD
-=======
         for name in ['x_caustic_in', 'x_caustic_out']:
             if name in parameters.keys():
                 if parameters[name] < 0. or parameters[name] > 1.:
                     msg = "{:} has to be in (0, 1) range, not {:}"
                     raise ValueError(msg.format(name, parameters[name]))
 
->>>>>>> ffc5d6ce
     def _set_parameters(self, parameters):
         """
         check if parameter values make sense and remember the copy of the dict
