--- conflicted
+++ resolved
@@ -1,6 +1,2 @@
 
-<<<<<<< HEAD
-__version__ = "1.13.2"
-=======
-__version__ = "1.14.0"
->>>>>>> ffc5d6ce
+__version__ = "1.14.0"