--- conflicted
+++ resolved
@@ -177,14 +177,9 @@
             dt=None, n_epochs=None, source_flux=None, blend_flux=None,
             source_flux_ratio=None, gamma=None, bandpass=None,
             subtract_2450000=False, subtract_2460000=False,
-<<<<<<< HEAD
             data_ref=None, flux_ratio_constraint=None,
             fit_blending=None, f_source=None, f_blend=None,
             **kwargs):
-=======
-            flux_ratio_constraint=None, fit_blending=None,
-            gamma=None, bandpass=None, **kwargs):
->>>>>>> c96cfc65
         """
         Plot the model light curve in magnitudes.
 
@@ -241,15 +236,6 @@
 
             f_source, f_blend: DEPRECATED
                 use *source_flux* or *blend_flux* instead.
-
-            gamma:
-                see :py:func:`magnification()`
-
-            bandpass: *str*
-                bandpass for defining the limb-darkening coefficient gamma.
-                Requires that the limb_darkenging coefficients have been set
-                using :py:func:`set_limb_coeff_u()` or
-                :py:func:`set_limb_coeff_gamma()`.
 
             ``**kwargs``:
                 any arguments accepted by :py:func:`matplotlib.pyplot.plot()`.
@@ -320,7 +306,6 @@
                         bandpass))
             else:
                 gamma = self.get_limb_coeff_gamma(bandpass)
-<<<<<<< HEAD
 
         else:
             pass
@@ -344,23 +329,6 @@
             flux += blend_flux
 
         subtract = mm_plot.subtract(subtract_2450000, subtract_2460000)
-=======
-
-        else:
-            pass
-
-        if self.n_sources == 2:
-            if (flux_ratio_constraint is None and
-                    None not in self._source_flux_ratio_constraint):
-                flux_ratio_constraint = (
-                    self._flux_ratio_constraint_for_plotting())
-
-        magnification = self.magnification(
-            times, gamma=gamma,
-            flux_ratio_constraint=flux_ratio_constraint)
-        flux = f_source * magnification + f_blend
-        subtract = self._subtract(subtract_2450000, subtract_2460000)
->>>>>>> c96cfc65
 
         self._plt_plot(times-subtract, Utils.get_mag_from_flux(flux), kwargs)
         plt.ylabel('Magnitude')
@@ -382,336 +350,6 @@
             print(kwargs)
             raise
 
-<<<<<<< HEAD
-=======
-    def _subtract(self, subtract_2450000, subtract_2460000):
-        """
-        find value of HJD to be subtracted
-        """
-        if subtract_2450000:
-            if subtract_2460000:
-                raise ValueError('subtract_2450000 and subtract_2460000 ' +
-                                 'cannot be both True')
-            subtract = 2450000.
-        elif subtract_2460000:
-            subtract = 2460000.
-        else:
-            subtract = 0.
-        return subtract
-
-    def _subtract_xlabel(self, subtract_2450000, subtract_2460000):
-        """
-        string that would be past to plt.xlabel()
-        """
-        if subtract_2450000:
-            if subtract_2460000:
-                raise ValueError('subtract_2450000 and subtract_2460000 ' +
-                                 'cannot be both True')
-            out = 'Time - 2450000'
-        elif subtract_2460000:
-            out = 'Time - 2460000'
-        else:
-            out = 'Time'
-        return out
-
-    def reset_plot_properties(self):
-        """
-        This function will be **deprecated**.
-
-        Resets internal plotting properties of all attached datasets.
-        """
-        warnings.warn('reset_plot_properties() will be deprecated in future',
-                      FutureWarning)
-        for data in self._datasets:
-            data.plot_properties = {}
-
-    def _set_default_colors(self):
-        """
-        If the user has not specified a color for a dataset, assign
-        one.
-        """
-        colors = [cycle['color'] for cycle in rcParams['axes.prop_cycle']]
-
-        # Below we change the order of colors to most distinct first.
-        used_colors = []
-        for data in self._datasets:
-            if 'color' in data.plot_properties.keys():
-                used_colors.append(data.plot_properties['color'])
-        if len(used_colors) == len(self._datasets):
-            return
-        if len(used_colors) == 0:
-            differences = None
-        else:
-            d_col = self._color_differences
-            diffs = np.array([np.min(d_col(used_colors, c)) for c in colors])
-            indexes = np.argsort(diffs)[::-1]
-            colors = [colors[i] for i in indexes]
-            differences = diffs[indexes]
-
-        # Assign colors when needed.
-        color_index = 0
-        for data in self._datasets:
-            if 'color' not in data.plot_properties.keys():
-                if differences is not None:
-                    if differences[color_index] < 0.35:
-                        msg = ('The color assign to one of the datasets in ' +
-                               'automated way (' + colors[color_index] +
-                               ') is very similar to already used color')
-                        warnings.warn(msg, UserWarning)
-                data.plot_properties['color'] = colors[color_index]
-                color_index += 1
-                if color_index == len(colors):
-                    color_index = 0
-                    msg = ('Too many datasets without colors assigned - ' +
-                           'same color will be used for different datasets')
-                    warnings.warn(msg, UserWarning)
-
-    def _color_differences(self, color_list, color):
-        """
-        Calculate color difference between a list of colors and a single color.
-        Uses algorithm from
-        `this Wikipedia page<https://en.wikipedia.org/wiki/Color_difference>`_.
-        Arguments :
-            color_list: *list* of *str*
-                list of matplotlib colors e.g., ``['black', '#E9967A']``
-            color: *str*
-                single matplotlib color
-        Returns :
-            differences: *np.ndarray*
-                differences of colors, values < 0.3 are very similar
-        """
-        rgba = ColorConverter.to_rgba
-        array = np.array(
-            [[float(x) for x in list(rgba(c))[:3]] for c in color_list])
-        # We use float above because some versions of matplotlib return str.
-        color_value = [float(x) for x in list(rgba(color))[:3]]
-        mean_red = 0.5 * (array[:, 0] + color_value[0])
-        diffs = (array - color_value)**2
-        add_1 = (2. + mean_red) * diffs[:, 0]
-        add_2 = 4. * diffs[:, 1]
-        add_3 = (3. + mean_red) * diffs[:, 2]
-        return np.sqrt(add_1 + add_2 + add_3)
-
-    def _check_old_plot_kwargs(self, **kwargs):
-        """
-        Check for deprecated "_list" keywords. Issue a warning, then
-        transfer the properties to the new
-        :py:attr:`mulensdata.MulensData.plot_properties` system.
-        """
-        old_plot_keywords = [
-            'color_list', 'marker_list', 'size_list',
-            'label_list', 'alpha_list', 'zorder_list']
-
-        for old_keyword in old_plot_keywords:
-            if kwargs[old_keyword] is not None:
-                warnings.warn('Keyword "' + old_keyword + '" is deprecated.' +
-                              ' Use MulensData.plot_properties instead.',
-                              FutureWarning)
-                values = kwargs[old_keyword]
-                key = old_keyword[:-5]
-                for (dataset, value) in zip(self._datasets, values):
-                    dataset.plot_properties[key] = value
-
-    def plot_data(
-            self, data_ref=None, show_errorbars=None, show_bad=None,
-            color_list=None, marker_list=None, size_list=None,
-            label_list=None, alpha_list=None, zorder_list=None,
-            subtract_2450000=False, subtract_2460000=False, **kwargs):
-        """
-        Plot the data scaled to the model.
-
-        Keywords (all optional):
-            data_ref: see :py:func:`get_ref_fluxes()`
-                If data_ref is not specified, uses the first dataset
-                as the reference for flux scale.
-
-            show_errorbars: *boolean* or *None*
-                Do you want errorbars to be shown for all datasets?
-                Default is *None*, which means the option is taken from each
-                dataset plotting properties (for which default is *True*).
-                If *True*, then data are plotted using matplotlib.errorbar().
-                If *False*, then data are plotted using matplotlib.scatter().
-
-            show_bad: *boolean* or *None*
-                Do you want data marked as bad to be shown?
-                Default is *None*, which means the option is taken from each
-                dataset plotting properties (for which default is *False*).
-                If bad data are shown, then they are plotted with 'x' marker.
-
-            subtract_2450000, subtract_2460000: *boolean*
-                If True, subtracts 2450000 or 2460000 from the time
-                axis to get more human-scale numbers. If using, make
-                sure to also set the same settings for all other
-                plotting calls (e.g. :py:func:`plot_lc()`).
-
-            ``**kwargs``:
-                Passed to matplotlib plotting functions. Contrary to
-                previous behavior, ``**kwargs`` are no longer remembered.
-
-        """
-
-        self._check_old_plot_kwargs(
-            color_list=color_list, marker_list=marker_list,
-            size_list=size_list, label_list=label_list,
-            alpha_list=alpha_list, zorder_list=zorder_list)
-        self._set_default_colors()
-
-        if data_ref is not None:
-            self.data_ref = data_ref
-
-        # Set plot limits
-        t_min = 3000000.
-        t_max = 0.
-        subtract = self._subtract(subtract_2450000, subtract_2460000)
-
-        # Get fluxes for all datasets
-        fit = Fit(data=self._datasets, magnification=self.data_magnification)
-        fit.fit_fluxes()
-        self._fit = fit
-
-        for data in self._datasets[::-1]:
-            data.plot(
-                phot_fmt='mag', show_errorbars=show_errorbars,
-                show_bad=show_bad, subtract_2450000=subtract_2450000,
-                subtract_2460000=subtract_2460000, model=self,
-                **kwargs)
-
-            t_min = min(t_min, np.min(data.time))
-            t_max = max(t_max, np.max(data.time))
-
-        # Plot properties
-        plt.ylabel('Magnitude')
-        plt.xlabel(self._subtract_xlabel(subtract_2450000, subtract_2460000))
-        plt.xlim(t_min-subtract, t_max-subtract)
-
-        (ymin, ymax) = plt.gca().get_ylim()
-        if ymax > ymin:
-            plt.gca().invert_yaxis()
-
-    def plot_residuals(
-            self, show_errorbars=None,
-            color_list=None, marker_list=None, size_list=None,
-            label_list=None, alpha_list=None, zorder_list=None,
-            data_ref=None, subtract_2450000=False, subtract_2460000=False,
-            show_bad=None, **kwargs):
-        """
-        Plot the residuals (in magnitudes) of the model.
-
-        For explanation of keywords, see doctrings in
-        :py:func:`plot_data()`. Note different order of keywords.
-        """
-
-        self._check_old_plot_kwargs(
-            color_list=color_list, marker_list=marker_list,
-            size_list=size_list, label_list=label_list,
-            alpha_list=alpha_list, zorder_list=zorder_list)
-        self._set_default_colors()
-
-        if data_ref is not None:
-            self.data_ref = data_ref
-
-        # Plot limit parameters
-        t_min = 3000000.
-        t_max = 0.
-        subtract = self._subtract(subtract_2450000, subtract_2460000)
-
-        # Plot zeropoint line
-        plt.plot([0., 3000000.], [0., 0.], color='black')
-
-        # Plot residuals
-        for data in self._datasets[::-1]:
-            data.plot(
-                phot_fmt='mag', show_errorbars=show_errorbars,
-                show_bad=show_bad, subtract_2450000=subtract_2450000,
-                subtract_2460000=subtract_2460000, model=self,
-                plot_residuals=True, **kwargs)
-            t_min = min(t_min, np.min(data.time))
-            t_max = max(t_max, np.max(data.time))
-
-        # Plot properties
-        y_lim = np.max([np.abs(y_lim) for y_lim in plt.gca().get_ylim()])
-        if y_lim > 1.:
-            y_lim = 0.5
-        plt.ylim(y_lim, -y_lim)
-        plt.xlim(t_min-subtract, t_max-subtract)
-        plt.ylabel('Residuals')
-        plt.xlabel(self._subtract_xlabel(subtract_2450000, subtract_2460000))
-
-    def get_residuals(self, data_ref=None, type='mag', data=None):
-        """
-        Calculate the residuals from the model for
-        each dataset at once, or just a single dataset.
-
-        Note: if residuals are returned in magnitudes, they are
-        transformed to the magnitude system specified by `data_ref`,
-        so only suitable for plotting.
-
-        Keywords :
-            data_ref: optional
-                see :py:func:`get_ref_fluxes()`
-
-            type: *str*, optional
-                specify whether the residuals should be returned in
-                magnitudes ('mag') or in flux ('flux'). Default is
-                'mag'.
-
-            data: :py:class:`~MulensModel.mulensdata.MulensData`, optional
-                dataset for which residuals are returned. If specified,
-                then returned lists are single element.
-
-        Returns :
-            residuals: *list*
-                each element of the list is a *np.ndarray* with the
-                residuals for the corresponding dataset.
-
-            errorbars: *list*
-                the scaled errorbars for each point. For plotting
-                errorbars for the residuals.
-        """
-        if data_ref is not None:
-            self.data_ref = data_ref
-        data_ref_ = self._get_data_ref(data_ref)
-
-        if data is not None:
-            data_list = [data]
-            fit_data = list(set([data, data_ref_]))
-            magnifications = [self.get_data_magnification(d) for d in fit_data]
-            fit = Fit(data=fit_data, magnification=magnifications)
-        else:
-            data_list = self._datasets
-            fit = Fit(data=data_list, magnification=self.data_magnification)
-        fit.fit_fluxes()
-        self._fit = fit
-
-        residuals = []
-        errorbars = []
-        # Calculate residuals.
-        for data_ in data_list:
-            f_source = self.fit.flux_of_sources(data_)
-            f_blend = self.fit.blending_flux(data_)
-            if type == 'mag':
-                f_source_0 = self.fit.flux_of_sources(data_ref_)
-                f_blend_0 = self.fit.blending_flux(data_ref_)
-                magnification = self.get_data_magnification(data_)
-                model_mag = Utils.get_mag_from_flux(
-                    f_blend_0 + f_source_0 * magnification)
-                flux = (f_source_0 * (data_.flux - f_blend) /
-                        f_source + f_blend_0)
-                err_flux = f_source_0 * data_.err_flux / f_source
-                (mag, err) = Utils.get_mag_and_err_from_flux(flux, err_flux)
-                residuals.append(mag - model_mag)
-                errorbars.append(err)
-            elif type == 'flux':
-                magnification = self.get_data_magnification(data_)
-                model_flux = f_blend + f_source * magnification
-                residuals.append(data_.flux - model_flux)
-                errorbars.append(data_.err_flux)
-            else:
-                raise ValueError("type keyword must be either 'mag' or 'flux'")
-
-        return (residuals, errorbars)
-
->>>>>>> c96cfc65
     def plot_caustics(self, n_points=5000, epoch=None, **kwargs):
         """
         Plot the caustic structure. See
