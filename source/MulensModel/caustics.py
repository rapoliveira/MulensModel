--- conflicted
+++ resolved
@@ -121,20 +121,17 @@
             e_iphi = self.G + (1-self.K) * np.complex(cos(phi), -sin(phi))
 
             # Coefficients of Eq. 6
-<<<<<<< HEAD
             coeff_4 = 1. * e_iphi
             coeff_3 = -2. * self.s * e_iphi
             coeff_2 = Utils.complex_fsum([e_iphi * self.s**2, - 1 ])
             coeff_1 = 2. * self.s / (1. + self.q)
             coeff_0 = -self.s**2 / (1. + self.q)
-=======
-            coeff_4 = 1.
-            coeff_3 = -2. * self.s
-            coeff_2 = Utils.complex_fsum([self.s**2, -eiphi])
-            coeff_1 = eiphi * (2. * self.s / (1. + self.q))  # The additional
-            # parenthesis make it more stable numerically.
-            coeff_0 = -self.s**2 * eiphi / (1. + self.q)
->>>>>>> 28d06e30
+            # coeff_4 = 1.
+            # coeff_3 = -2. * self.s
+            # coeff_2 = Utils.complex_fsum([self.s**2, -eiphi])
+            # coeff_1 = eiphi * (2. * self.s / (1. + self.q))  # The additional
+            # # parenthesis make it more stable numerically.
+            # coeff_0 = -self.s**2 * eiphi / (1. + self.q)
 
             # Find roots
             coeff_list = [coeff_0, coeff_1, coeff_2, coeff_3, coeff_4]
